import type { CredentialRecord } from '@aries-framework/core'
import type { StackNavigationProp } from '@react-navigation/stack'

import { useNavigation } from '@react-navigation/core'
import { DateTime } from 'luxon'
import React from 'react'
import { useTranslation } from 'react-i18next'
import { View, StyleSheet, TouchableOpacity } from 'react-native'

import { credentialDateTimeFormatString } from '../../constants'
<<<<<<< HEAD
import { ColorPallet, TextTheme } from '../../theme'
import { CredentialStackParams, Screens } from '../../types/navigators'
import { hashCode, hashToRGBA, parsedSchema } from '../../utils/helpers'
=======
import { ColorPallet } from '../../theme'
import { parsedSchema } from '../../utils/helpers'
import AvatarView from '../misc/AvatarView'
>>>>>>> cba0f3b4
import Text from '../texts/Text'
import Title from '../texts/Title'

interface CredentialListItemProps {
  credential: CredentialRecord
}

const styles = StyleSheet.create({
  container: {
    minHeight: 125,
    backgroundColor: ColorPallet.brand.secondaryBackground,
    justifyContent: 'center',
    borderRadius: 15,
    padding: 10,
  },
  row: {
    flexDirection: 'row',
    alignItems: 'center',
  },
  details: { flexShrink: 1 },
})

const CredentialListItem: React.FC<CredentialListItemProps> = ({ credential }) => {
  const navigation = useNavigation<StackNavigationProp<CredentialStackParams>>()
  const { t } = useTranslation()

  return (
    <TouchableOpacity
      style={styles.container}
      onPress={() => navigation.navigate(Screens.CredentialDetails, { credentialId: credential.id })}
    >
      <View style={styles.row}>
        <AvatarView name={parsedSchema(credential).name} />
        <View style={styles.details}>
          <Title>{parsedSchema(credential).name}</Title>
          <Text>
            {t('CredentialDetails.Version')}: {parsedSchema(credential).version}
          </Text>
          <Text>
            {t('CredentialDetails.Issued')}:{' '}
            {DateTime.fromJSDate(credential.createdAt).toFormat(credentialDateTimeFormatString)}
          </Text>
        </View>
      </View>
    </TouchableOpacity>
  )
}

export default CredentialListItem<|MERGE_RESOLUTION|>--- conflicted
+++ resolved
@@ -8,15 +8,10 @@
 import { View, StyleSheet, TouchableOpacity } from 'react-native'
 
 import { credentialDateTimeFormatString } from '../../constants'
-<<<<<<< HEAD
-import { ColorPallet, TextTheme } from '../../theme'
+import { ColorPallet } from '../../theme'
 import { CredentialStackParams, Screens } from '../../types/navigators'
-import { hashCode, hashToRGBA, parsedSchema } from '../../utils/helpers'
-=======
-import { ColorPallet } from '../../theme'
 import { parsedSchema } from '../../utils/helpers'
 import AvatarView from '../misc/AvatarView'
->>>>>>> cba0f3b4
 import Text from '../texts/Text'
 import Title from '../texts/Title'
 
