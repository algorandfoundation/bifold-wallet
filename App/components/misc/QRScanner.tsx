--- conflicted
+++ resolved
@@ -103,7 +103,6 @@
       >
         <CameraViewContainer portrait={portraitMode}>
           <QRScannerClose onPress={() => navigation.goBack()}></QRScannerClose>
-<<<<<<< HEAD
           <View style={styles.errorContainer}>
             {error ? (
               <>
@@ -114,14 +113,6 @@
               <Text style={{ height: 30, margin: 4 }}> </Text>
             )}
           </View>
-=======
-          {error && (
-            <View style={styles.errorContainer}>
-              <Icon style={styles.icon} name="cancel" size={30}></Icon>
-              <Text style={{ color: ColorPallet.grayscale.white }}>{error.message}</Text>
-            </View>
-          )}
->>>>>>> f4f02a21
           <View style={styles.viewFinderContainer}>
             <View style={styles.viewFinder} />
           </View>
