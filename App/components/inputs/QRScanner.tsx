--- conflicted
+++ resolved
@@ -55,10 +55,9 @@
   const portraitMode = height > width
 
   return (
-<<<<<<< HEAD
-    <Container>
+    <View style={styles.container}>
       <RNCamera
-        style={container}
+        style={styles.container}
         type={RNCamera.Constants.Type.back}
         flashMode={torchActive ? RNCamera.Constants.FlashMode.torch : RNCamera.Constants.FlashMode.off}
         captureAudio={false}
@@ -78,44 +77,13 @@
         }}
       >
         <CameraViewContainer portrait={portraitMode}>
-          <ViewFinderContainer>
-            <ViewFinder />
-          </ViewFinderContainer>
+          <View style={styles.viewFinderContainer}>
+            <View style={styles.viewFinder} />
+          </View>
           <QRScannerTorch active={torchActive} onPress={() => setTorchActive(!torchActive)} />
         </CameraViewContainer>
       </RNCamera>
-    </Container>
-=======
-    <View style={styles.container}>
-      {cameraActive && (
-        <RNCamera
-          style={styles.container}
-          type={RNCamera.Constants.Type.back}
-          flashMode={torchActive ? RNCamera.Constants.FlashMode.torch : RNCamera.Constants.FlashMode.off}
-          captureAudio={false}
-          androidCameraPermissionOptions={{
-            title: 'Permission to use camera',
-            message: 'We need your permission to use your camera',
-            buttonPositive: 'Ok',
-            buttonNegative: 'Cancel',
-          }}
-          barCodeTypes={[RNCamera.Constants.BarCodeType.qr]}
-          onBarCodeRead={(e) => {
-            Vibration.vibrate()
-            setCameraActive(false)
-            handleCodeScan(e)
-          }}
-        >
-          <CameraViewContainer portrait={portraitMode}>
-            <View style={styles.viewFinderContainer}>
-              <View style={styles.viewFinder} />
-            </View>
-            <QRScannerTorch active={torchActive} onPress={() => setTorchActive(!torchActive)} />
-          </CameraViewContainer>
-        </RNCamera>
-      )}
     </View>
->>>>>>> ca5e8894
   )
 }
 
