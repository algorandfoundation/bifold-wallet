import type { CredentialRecord } from '@aries-framework/core'

import { useCredentials } from '@aries-framework/react-hooks'
import React from 'react'
import { useTranslation } from 'react-i18next'
import { FlatList } from 'react-native'

import { Colors } from '../theme'

import { CredentialListItem, Text } from 'components'

const ListCredentials: React.FC = () => {
  const { credentials } = useCredentials()
  const { t } = useTranslation()

  const emptyListComponent = () => <Text style={{ textAlign: 'center', marginTop: 100 }}>{t('Global.NoneYet!')}</Text>

  return (
    <FlatList
      style={{ backgroundColor: Colors.background }}
<<<<<<< HEAD
      keyExtractor={(item: CredentialRecord) => item.credentialId || item.id}
=======
      data={credentials.sort((a, b) => new Date(b.createdAt).valueOf() - new Date(a.createdAt).valueOf())}
      keyExtractor={(item) => item.id}
>>>>>>> 256e4199
      ListEmptyComponent={emptyListComponent}
      renderItem={({ item }) => <CredentialListItem credential={item} />}
    />
  )
}

export default ListCredentials<|MERGE_RESOLUTION|>--- conflicted
+++ resolved
@@ -18,12 +18,8 @@
   return (
     <FlatList
       style={{ backgroundColor: Colors.background }}
-<<<<<<< HEAD
+      data={credentials.sort((a, b) => new Date(b.createdAt).valueOf() - new Date(a.createdAt).valueOf())}
       keyExtractor={(item: CredentialRecord) => item.credentialId || item.id}
-=======
-      data={credentials.sort((a, b) => new Date(b.createdAt).valueOf() - new Date(a.createdAt).valueOf())}
-      keyExtractor={(item) => item.id}
->>>>>>> 256e4199
       ListEmptyComponent={emptyListComponent}
       renderItem={({ item }) => <CredentialListItem credential={item} />}
     />
