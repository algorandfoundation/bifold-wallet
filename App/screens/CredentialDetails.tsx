--- conflicted
+++ resolved
@@ -10,14 +10,10 @@
 import { TouchableOpacity } from 'react-native-gesture-handler'
 import Toast from 'react-native-toast-message'
 
-<<<<<<< HEAD
 import { Colors, CredentialTheme, TextTheme } from '../theme'
 
 import { CredentialListItem } from 'components'
-=======
-import { SafeAreaScrollView, Text } from 'components'
 import { ToastType } from 'components/toast/BaseToast'
->>>>>>> 8485a825
 import { CredentialStackParams } from 'types/navigators'
 
 interface CredentialDetailsProps {
@@ -113,8 +109,7 @@
     })
 
     navigation.goBack()
-
-    return
+    return null
   }
 
   const credential = getCredentialRecord(route.params.credentialId)
@@ -127,8 +122,7 @@
     })
 
     navigation.goBack()
-
-    return
+    return null
   }
 
   const resetShown = (): void => {
