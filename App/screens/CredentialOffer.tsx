--- conflicted
+++ resolved
@@ -1,10 +1,11 @@
 import type { RouteProp } from '@react-navigation/native'
 import type { StackNavigationProp } from '@react-navigation/stack'
 
-import { ConnectionRecord, CredentialState } from '@aries-framework/core'
+import { CredentialState } from '@aries-framework/core'
 import { useAgent, useConnectionById, useCredentialById } from '@aries-framework/react-hooks'
 import { BottomTabNavigationProp } from '@react-navigation/bottom-tabs'
 import startCase from 'lodash.startcase'
+import { DateTimeFormatOptions } from 'luxon'
 import React, { useContext, useEffect, useState } from 'react'
 import { useTranslation } from 'react-i18next'
 import { StyleSheet, FlatList, Alert, View, Text } from 'react-native'
@@ -12,27 +13,17 @@
 import CredentialDeclined from '../assets/img/credential-declined.svg'
 import CredentialPending from '../assets/img/credential-pending.svg'
 import CredentialSuccess from '../assets/img/credential-success.svg'
-<<<<<<< HEAD
-import { CredentialOfferTheme } from '../theme'
-import { HomeStackParams, Screens, Stacks, TabStackParams } from '../types/navigators'
-=======
 import { Context } from '../store/Store'
 import { DispatchAction } from '../store/reducer'
 import { ColorPallet, TextTheme } from '../theme'
 import { BifoldError } from '../types/error'
->>>>>>> cba0f3b4
+import { Screens, Stacks, HomeStackParams, TabStackParams } from '../types/navigators'
 import { parsedSchema } from '../utils/helpers'
 
-import { Button } from 'components'
-import { ButtonType } from 'components/buttons/Button'
+import Button, { ButtonType } from 'components/buttons/Button'
 import ActivityLogLink from 'components/misc/ActivityLogLink'
 import AvatarView from 'components/misc/AvatarView'
 import NotificationModal from 'components/modals/NotificationModal'
-<<<<<<< HEAD
-import { ToastType } from 'components/toast/BaseToast'
-=======
-import { HomeStackParams, TabStackParams } from 'types/navigators'
->>>>>>> cba0f3b4
 
 interface CredentialOfferProps {
   navigation: StackNavigationProp<HomeStackParams> & BottomTabNavigationProp<TabStackParams>
@@ -77,7 +68,11 @@
   const [pendingModalVisible, setPendingModalVisible] = useState(false)
   const [successModalVisible, setSuccessModalVisible] = useState(false)
   const [declinedModalVisible, setDeclinedModalVisible] = useState(false)
-  const dateFormatOptions = { year: 'numeric', month: 'short', day: 'numeric' }
+  const dateFormatOptions: DateTimeFormatOptions = {
+    year: 'numeric',
+    month: 'short',
+    day: 'numeric',
+  }
   const credential = useCredentialById(credentialId)
 
   if (!credential) {
