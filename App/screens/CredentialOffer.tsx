--- conflicted
+++ resolved
@@ -13,12 +13,8 @@
 import { parseSchema } from '../helpers'
 
 import { Button, ModularView, Label } from 'components'
-<<<<<<< HEAD
-// eslint-disable-next-line import/no-cycle
 import NotificationModal from 'components/modals/NotificationModal'
-=======
 import { HomeStackParams } from 'types/navigators'
->>>>>>> 5cee9c43
 
 interface CredentialOfferProps {
   navigation: StackNavigationProp<HomeStackParams, 'Credential Offer'>
