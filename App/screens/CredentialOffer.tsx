import React, { useEffect, useState } from 'react'
import { StyleSheet, FlatList, Alert } from 'react-native'
<<<<<<< HEAD
import { useAgent, useConnectionById, useCredentialById } from '@aries-framework/react-hooks'
=======
import { useAgent, useConnectionById, useCredentialById } from 'aries-hooks'
import type { StackNavigationProp } from '@react-navigation/stack'
import type { RouteProp } from '@react-navigation/native'
import type { HomeStackParams } from 'navigators/HomeStack'
>>>>>>> 2b321bfb

import { SafeAreaScrollView, Button, ModularView, Label, Success, Pending, Failure } from 'components'

import { parseSchema } from '../helpers'
import { CredentialState } from '@aries-framework/core'

interface Props {
  navigation: StackNavigationProp<HomeStackParams, 'Credential Offer'>
  route: RouteProp<HomeStackParams, 'Credential Offer'>
}

const CredentialOffer: React.FC<Props> = ({ navigation, route }) => {
  const { agent } = useAgent()
  const [modalVisible, setModalVisible] = useState('')
  const [pendingMessage, setPendingMessage] = useState('')

  const credentialId = route?.params?.credentialId

  const credential = useCredentialById(credentialId)
  const connection = useConnectionById(credential?.connectionId)

  useEffect(() => {
    if (credential?.state === CredentialState.Done) {
      setModalVisible('success')
    }
  }, [credential])

  const handleAcceptPress = async () => {
    setModalVisible('pending')

    setTimeout(() => {
      setPendingMessage('This is taking Longer than expected. Check back later for your new credential.')
    }, 10000)

    try {
<<<<<<< HEAD
      await agent?.credentials.acceptOffer(id)
=======
      await agent.credentials.acceptOffer(credentialId)
>>>>>>> 2b321bfb
    } catch {
      setModalVisible('failure')
    }
  }

  const handleRejectPress = async () => {
    Alert.alert('Reject this Credential?', 'This decision cannot be changed.', [
      { text: 'Cancel', onPress: () => {}, style: 'cancel' },
      {
        text: 'Confirm',
        style: 'destructive',
        onPress: async () => {
          setModalVisible('pending')
          try {
<<<<<<< HEAD
            await agent?.credentials.declineOffer(id)
=======
            await agent.credentials.declineOffer(credentialId)
>>>>>>> 2b321bfb
            setModalVisible('success')
          } catch {
            setModalVisible('failure')
          }
        },
      },
    ])
  }

  return (
    <SafeAreaScrollView>
      <ModularView
        title={parseSchema(credential?.metadata.schemaId)}
        subtitle={connection?.alias || connection?.invitation?.label}
        content={
          <FlatList
            data={credential?.credentialAttributes}
            keyExtractor={(item) => item.name}
            renderItem={({ item }) => <Label title={item.name} subtitle={item.value} />}
          />
        }
      />
      <Button title="Accept" onPress={handleAcceptPress} />
      <Button title="Reject" negative onPress={handleRejectPress} />
      <Pending
        visible={modalVisible === 'pending'}
        banner="Accepting Credential"
        message={pendingMessage}
        onPress={
          pendingMessage
            ? () => {
                setModalVisible('')
                navigation.goBack()
              }
            : undefined
        }
      />
      <Success
        visible={modalVisible === 'success'}
        banner="Successfully Accepted Credential"
        onPress={() => {
          setModalVisible('')
          navigation.goBack()
        }}
      />
      <Failure visible={modalVisible === 'failure'} onPress={() => setModalVisible('')} />
    </SafeAreaScrollView>
  )
}

export default CredentialOffer

const styles = StyleSheet.create({})<|MERGE_RESOLUTION|>--- conflicted
+++ resolved
@@ -1,13 +1,9 @@
 import React, { useEffect, useState } from 'react'
 import { StyleSheet, FlatList, Alert } from 'react-native'
-<<<<<<< HEAD
 import { useAgent, useConnectionById, useCredentialById } from '@aries-framework/react-hooks'
-=======
-import { useAgent, useConnectionById, useCredentialById } from 'aries-hooks'
 import type { StackNavigationProp } from '@react-navigation/stack'
 import type { RouteProp } from '@react-navigation/native'
 import type { HomeStackParams } from 'navigators/HomeStack'
->>>>>>> 2b321bfb
 
 import { SafeAreaScrollView, Button, ModularView, Label, Success, Pending, Failure } from 'components'
 
@@ -43,11 +39,7 @@
     }, 10000)
 
     try {
-<<<<<<< HEAD
-      await agent?.credentials.acceptOffer(id)
-=======
-      await agent.credentials.acceptOffer(credentialId)
->>>>>>> 2b321bfb
+      await agent?.credentials.acceptOffer(credentialId)
     } catch {
       setModalVisible('failure')
     }
@@ -62,11 +54,7 @@
         onPress: async () => {
           setModalVisible('pending')
           try {
-<<<<<<< HEAD
-            await agent?.credentials.declineOffer(id)
-=======
-            await agent.credentials.declineOffer(credentialId)
->>>>>>> 2b321bfb
+            await agent?.credentials.declineOffer(credentialId)
             setModalVisible('success')
           } catch {
             setModalVisible('failure')
