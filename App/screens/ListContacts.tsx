--- conflicted
+++ resolved
@@ -1,12 +1,7 @@
 import React from 'react'
 import { FlatList } from 'react-native'
-<<<<<<< HEAD
-
 import { useConnections } from '@aries-framework/react-hooks'
-=======
-import { useConnections } from 'aries-hooks'
 import type { ConnectionRecord } from '@aries-framework/core'
->>>>>>> 2b321bfb
 
 import { ContactListItem, Text } from 'components'
 import { backgroundColor } from '../globalStyles'
