import type { BarCodeReadEvent } from 'react-native-camera'

import { ConnectionState } from '@aries-framework/core'
import { useAgent, useConnectionById } from '@aries-framework/react-hooks'
import { BottomTabNavigationProp } from '@react-navigation/bottom-tabs'
import { parseUrl } from 'query-string'
import React, { useEffect, useState } from 'react'
import { useTranslation } from 'react-i18next'
import { View } from 'react-native'
import Toast from 'react-native-toast-message'

import { QRScanner } from 'components'
// eslint-disable-next-line import/no-cycle
import { TabStackParams } from 'navigators/TabStack'

interface Props {
  navigation: BottomTabNavigationProp<TabStackParams, 'ScanTab'>
}

const Scan: React.FC<Props> = ({ navigation }) => {
  const { agent } = useAgent()
  const { t } = useTranslation()

  const [connectionId, setConnectionId] = useState('')
  const connection = useConnectionById(connectionId)

  const isRedirecton = (url: string): boolean => {
    const queryParams = parseUrl(url).query
    return !(queryParams['c_i'] || queryParams['d_m'])
  }

  useEffect(() => {
    if (connection?.state === ConnectionState.Complete) {
      Toast.show({
        type: 'success',
<<<<<<< HEAD
        text1: t('Connection Accepted'),
=======
        text1: t('Scan.SuccessfullyAcceptedConnection'),
>>>>>>> c6c07aec
      })
      navigation.navigate('HomeTab')
    }
  }, [connection])

  const handleCodeScan = async (event: BarCodeReadEvent) => {
    Toast.show({
      type: 'info',
      text1: t('Scan.AcceptingConnection'),
    })
    try {
<<<<<<< HEAD
      const url = event.data
      if (isRedirecton(url)) {
        const res = await fetch(event.data, {
          method: 'GET',
          headers: { Accept: 'application/json', 'Content-Type': 'application/json' },
        })
        const message = await res.json()
        await agent?.receiveMessage(message)
      } else {
        const connectionRecord = await agent?.connections.receiveInvitationFromUrl(url, {
          autoAcceptConnection: true,
=======
      const connectionRecord = await agent?.connections.receiveInvitationFromUrl(event.data, {
        autoAcceptConnection: true,
      })
      if (!connectionRecord?.id) {
        Toast.show({
          type: 'error',
          text1: t('Scan.ConnectionRecordIdNotFound'),
>>>>>>> c6c07aec
        })
        if (!connectionRecord?.id) {
          throw new Error(t('Connection not found'))
        }
        setConnectionId(connectionRecord.id)
      }
      Toast.show({
<<<<<<< HEAD
        type: 'success',
        text1: t('Connection Accepted'),
=======
        type: 'error',
        text1: t('Global.Failure'),
>>>>>>> c6c07aec
      })
      navigation.navigate('HomeTab')
    } catch (e: unknown) {
      // console.error(e)
      Toast.show({
        type: 'error',
        text1: (e as Error)?.message || t('Failure'),
      })
      navigation.goBack()
    }
  }

  return (
    <View>
      <QRScanner handleCodeScan={handleCodeScan} />
    </View>
  )
}
export default Scan<|MERGE_RESOLUTION|>--- conflicted
+++ resolved
@@ -33,11 +33,7 @@
     if (connection?.state === ConnectionState.Complete) {
       Toast.show({
         type: 'success',
-<<<<<<< HEAD
-        text1: t('Connection Accepted'),
-=======
-        text1: t('Scan.SuccessfullyAcceptedConnection'),
->>>>>>> c6c07aec
+        text1: t('Scan.ConnectionAccepted'),
       })
       navigation.navigate('HomeTab')
     }
@@ -49,7 +45,6 @@
       text1: t('Scan.AcceptingConnection'),
     })
     try {
-<<<<<<< HEAD
       const url = event.data
       if (isRedirecton(url)) {
         const res = await fetch(event.data, {
@@ -61,36 +56,22 @@
       } else {
         const connectionRecord = await agent?.connections.receiveInvitationFromUrl(url, {
           autoAcceptConnection: true,
-=======
-      const connectionRecord = await agent?.connections.receiveInvitationFromUrl(event.data, {
-        autoAcceptConnection: true,
-      })
-      if (!connectionRecord?.id) {
-        Toast.show({
-          type: 'error',
-          text1: t('Scan.ConnectionRecordIdNotFound'),
->>>>>>> c6c07aec
         })
         if (!connectionRecord?.id) {
-          throw new Error(t('Connection not found'))
+          throw new Error(t('Scan.ConnectionNotFound'))
         }
         setConnectionId(connectionRecord.id)
       }
       Toast.show({
-<<<<<<< HEAD
         type: 'success',
-        text1: t('Connection Accepted'),
-=======
-        type: 'error',
-        text1: t('Global.Failure'),
->>>>>>> c6c07aec
+        text1: t('Scan.ConnectionAccepted'),
       })
       navigation.navigate('HomeTab')
     } catch (e: unknown) {
       // console.error(e)
       Toast.show({
         type: 'error',
-        text1: (e as Error)?.message || t('Failure'),
+        text1: (e as Error)?.message || t('Global.Failure'),
       })
       navigation.goBack()
     }
