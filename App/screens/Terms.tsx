--- conflicted
+++ resolved
@@ -4,18 +4,15 @@
 import { SafeAreaView, StyleSheet, Text, View } from 'react-native'
 import { ScrollView } from 'react-native-gesture-handler'
 
-<<<<<<< HEAD
-=======
-import { DispatchAction } from '../Reducer'
-import { Context } from '../Store'
-import { Colors, TextTheme } from '../Theme'
 import { ButtonType } from '../components/buttons/Button'
->>>>>>> 96118e18
 import { Screens } from '../constants'
 import { Context } from '../store/Store'
 import { DispatchAction } from '../store/reducer'
+import { Colors, TextTheme } from '../theme'
 
-import { Button, InfoTextBox, HighlightTextBox, CheckBoxRow } from 'components'
+import { Button, CheckBoxRow } from 'components'
+import HighlightTextBox from 'components/texts/HighlightTextBox'
+import InfoTextBox from 'components/texts/InfoTextBox'
 
 const style = StyleSheet.create({
   container: {
