--- conflicted
+++ resolved
@@ -1,10 +1,6 @@
 import React, { useState, useEffect } from 'react'
 import { FlatList, Alert } from 'react-native'
-<<<<<<< HEAD
 import { useAgent, useConnectionById, useProofById } from '@aries-framework/react-hooks'
-=======
-import { useAgent, useConnectionById, useProofById } from 'aries-hooks'
->>>>>>> 3f76cbce
 
 import { SafeAreaScrollView, Button, ModularView, Label, Success, Pending, Failure } from 'components'
 
@@ -42,23 +38,19 @@
   const proof = useProofById(id)
 
   useEffect(() => {
-<<<<<<< HEAD
     if (proof?.state === ProofState.Done) {
-=======
-    if(proof?.state === ProofState.Done){
->>>>>>> 3f76cbce
       setModalVisible('success')
     }
   }, [proof])
 
   const getRetrievedCredentials = async () => {
-    const retrievedCreds = await agent.proofs.getRequestedCredentialsForProofRequest(
+    const retrievedCreds = await agent?.proofs.getRequestedCredentialsForProofRequest(
       requestMessage.indyProofRequest,
       undefined
     )
 
     setRetrievedCredentials(retrievedCreds)
-    setRetrievedCredentialsDisplay(transformAttributes(retrievedCreds.requestedAttributes))
+    setRetrievedCredentialsDisplay(transformAttributes(retrievedCreds?.requestedAttributes))
   }
 
   useEffect(() => {
@@ -72,10 +64,10 @@
       setPendingMessage("This is taking Longer than expected. We'll continue processing in the background.")
     }, 15000)
 
-    const automaticRequestedCreds = agent.proofs.autoSelectCredentialsForProofRequest(retrievedCredentials)
+    const automaticRequestedCreds = agent?.proofs.autoSelectCredentialsForProofRequest(retrievedCredentials)
 
     try {
-      await agent.proofs.acceptRequest(id, automaticRequestedCreds)
+      await agent?.proofs.acceptRequest(id, automaticRequestedCreds)
     } catch {
       setModalVisible('failure')
     }
