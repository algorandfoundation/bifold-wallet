import type { RouteProp } from '@react-navigation/native'
import type { StackNavigationProp } from '@react-navigation/stack'
import type { HomeStackParams } from 'navigators/HomeStack'

import {
  ConnectionRecord,
  ProofRecord,
  ProofState,
  RequestedAttribute,
  RetrievedCredentials,
} from '@aries-framework/core'
import { useAgent, useConnectionById, useProofById } from '@aries-framework/react-hooks'
import React, { useState, useEffect } from 'react'
import { useTranslation } from 'react-i18next'
import { FlatList, Alert, View, StyleSheet } from 'react-native'
import Toast from 'react-native-toast-message'

import { backgroundColor } from '../globalStyles'
import { parseSchema } from '../helpers'

import { Button, ModularView, Label } from 'components'

interface Props {
  navigation: StackNavigationProp<HomeStackParams, 'Proof Request'>
  route: RouteProp<HomeStackParams, 'Proof Request'>
}

interface CredentialDisplay {
  name: string
  value: string
  credentialDefinitionId: string
}

const styles = StyleSheet.create({
  container: {
    backgroundColor,
    flex: 1,
    flexDirection: 'column',
    alignItems: 'center',
  },
})

const CredentialOffer: React.FC<Props> = ({ navigation, route }) => {
  const { agent } = useAgent()
  const { t } = useTranslation()
  const [buttonsVisible, setButtonsVisible] = useState(true)

  const [retrievedCredentials, setRetrievedCredentials] = useState<RetrievedCredentials | null>(null)
  const [retrievedCredentialsDisplay, setRetrievedCredentialsDisplay] = useState<CredentialDisplay[] | null>(null)

  const transformAttributes = (attributes: Record<string, RequestedAttribute[]>): CredentialDisplay[] => {
    const transformedAttributes = []
    for (const attribute in attributes) {
      transformedAttributes.push({
        name: attribute,
        value: attributes[attribute][0].credentialInfo.attributes[attribute],
        credentialDefinitionId: parseSchema(attributes[attribute][0].credentialInfo.schemaId),
      })
    }
    return transformedAttributes
  }

  const getProofRecord = (proofId?: string): ProofRecord | void => {
    try {
      if (!proofId) {
        throw new Error(t('Proof not found'))
      }
      return useProofById(proofId)
    } catch (e: unknown) {
      // console.error(e)
      Toast.show({
<<<<<<< HEAD
        type: 'error',
        text1: (e as Error)?.message || t('Failure'),
=======
        type: 'success',
        text1: t('ProofRequest.SuccessfullyAcceptedProof'),
>>>>>>> c6c07aec
      })
      navigation.goBack()
    }
  }

  const getConnectionRecordFromProof = (connectionId?: string): ConnectionRecord | void => {
    if (connectionId) {
      return useConnectionById(connectionId)
    }
  }

  const getRetrievedCredentials = async (proof: ProofRecord) => {
    try {
<<<<<<< HEAD
      const creds = await agent?.proofs?.getRequestedCredentialsForProofRequest(proof?.id)
      if (!creds) {
        throw new Error(t('Requested credentials could not be found'))
=======
      if (!proof?.requestMessage?.indyProofRequest) {
        Toast.show({
          type: 'error',
          text1: t('ProofRequest.ProofNotFound'),
        })
        throw new Error('Indy proof request not found')
      }
      const retrievedCreds = await agent?.proofs?.getRequestedCredentialsForProofRequest(
        proof?.requestMessage?.indyProofRequest,
        undefined
      )
      if (!retrievedCreds) {
        Toast.show({
          type: 'error',
          text1: t('ProofRequest.RequestedCredsNotFound'),
        })
        throw new Error('Retrieved creds not found')
>>>>>>> c6c07aec
      }
      setRetrievedCredentials(creds)
      setRetrievedCredentialsDisplay(transformAttributes(creds?.requestedAttributes))
    } catch (e: unknown) {
      // console.error(e)
      Toast.show({
        type: 'error',
<<<<<<< HEAD
        text1: (e as Error)?.message || t('Failure'),
=======
        text1: t('Global.Failure'),
>>>>>>> c6c07aec
      })
    }
  }

  const proof = getProofRecord(route?.params?.proofId)
  const connection = getConnectionRecordFromProof(proof?.connectionId)

  useEffect(() => {
    try {
      if (!proof?.requestMessage?.indyProofRequest) {
        throw new Error('Proof not found')
      }
      getRetrievedCredentials(proof)
    } catch (e) {
      // console.error(e)
      navigation.goBack()
    }
  }, [])

  useEffect(() => {
    if (proof?.state === ProofState.Done) {
      Toast.show({
        type: 'success',
        text1: t('Proof Accepted'),
      })
      navigation.goBack()
    }
  }, [proof])

  useEffect(() => {
    if (proof?.state === ProofState.Declined) {
      Toast.show({
        type: 'info',
        text1: t('Proof Rejected'),
      })
      navigation.goBack()
    }
  }, [proof])

  const handleAcceptPress = async () => {
    if (!(proof && retrievedCredentials)) {
      return
    }
    setButtonsVisible(false)
    Toast.show({
      type: 'info',
      text1: t('ProofRequest.AcceptingProof'),
    })
    try {
<<<<<<< HEAD
      const automaticRequestedCreds = agent?.proofs?.autoSelectCredentialsForProofRequest(retrievedCredentials)
      if (!automaticRequestedCreds) {
        throw new Error(t('Requested credentials could not be found'))
=======
      if (!proof) {
        Toast.show({
          type: 'error',
          text1: t('ProofRequest.ProofNotFound'),
        })
        throw new Error('Proof not found')
      }
      const automaticRequestedCreds = agent?.proofs?.autoSelectCredentialsForProofRequest(retrievedCredentials)
      if (!automaticRequestedCreds) {
        Toast.show({
          type: 'error',
          text1: t('ProofRequest.RequestedCredsNotFound'),
        })
        throw new Error('Requested creds not found')
>>>>>>> c6c07aec
      }
      await agent?.proofs.acceptRequest(proof?.id, automaticRequestedCreds)
    } catch (e: unknown) {
      // console.error(e)
      Toast.show({
        type: 'error',
<<<<<<< HEAD
        text1: (e as Error)?.message || t('Failure'),
=======
        text1: t('Global.Failure'),
>>>>>>> c6c07aec
      })
      setButtonsVisible(true)
    }
  }

  const handleRejectPress = async () => {
<<<<<<< HEAD
    if (!proof) {
      return
    }
    Alert.alert(t('Reject this Proof?'), t('This decision cannot be changed.'), [
      { text: t('Cancel'), style: 'cancel' },
=======
    Alert.alert(t('ProofRequest.RejectThisProof?'), t('Global.ThisDecisionCannotBeChanged.'), [
      { text: t('Global.Cancel'), style: 'cancel' },
>>>>>>> c6c07aec
      {
        text: t('Global.Confirm'),
        style: 'destructive',
        onPress: async () => {
          Toast.show({
            type: 'info',
            text1: t('ProofRequest.RejectingProof'),
          })
          try {
            await agent?.proofs?.declineRequest(proof?.id)
          } catch (e: unknown) {
            // console.error(e)
            Toast.show({
              type: 'error',
              text1: t('Failure'),
            })
          }
        },
      },
    ])
  }

  return (
    <View style={styles.container}>
      <ModularView
        title={proof?.requestMessage?.indyProofRequest?.name || connection?.alias || connection?.invitation?.label}
        content={
          <FlatList
            data={retrievedCredentialsDisplay}
            keyExtractor={(_, index) => index.toString()}
            renderItem={({ item }) => (
              <Label title={item.name} subtitle={item.value} label={item.credentialDefinitionId} />
            )}
          />
        }
      />
      <Button title={t('Global.Accept')} onPress={handleAcceptPress} disabled={!buttonsVisible} />
      <Button title={t('Global.Reject')} negative onPress={handleRejectPress} disabled={!buttonsVisible} />
    </View>
  )
}

export default CredentialOffer<|MERGE_RESOLUTION|>--- conflicted
+++ resolved
@@ -63,19 +63,14 @@
   const getProofRecord = (proofId?: string): ProofRecord | void => {
     try {
       if (!proofId) {
-        throw new Error(t('Proof not found'))
+        throw new Error(t('ProofRequest.ProofNotFound'))
       }
       return useProofById(proofId)
     } catch (e: unknown) {
       // console.error(e)
       Toast.show({
-<<<<<<< HEAD
         type: 'error',
-        text1: (e as Error)?.message || t('Failure'),
-=======
-        type: 'success',
-        text1: t('ProofRequest.SuccessfullyAcceptedProof'),
->>>>>>> c6c07aec
+        text1: (e as Error)?.message || t('Global.Failure'),
       })
       navigation.goBack()
     }
@@ -89,29 +84,9 @@
 
   const getRetrievedCredentials = async (proof: ProofRecord) => {
     try {
-<<<<<<< HEAD
       const creds = await agent?.proofs?.getRequestedCredentialsForProofRequest(proof?.id)
       if (!creds) {
-        throw new Error(t('Requested credentials could not be found'))
-=======
-      if (!proof?.requestMessage?.indyProofRequest) {
-        Toast.show({
-          type: 'error',
-          text1: t('ProofRequest.ProofNotFound'),
-        })
-        throw new Error('Indy proof request not found')
-      }
-      const retrievedCreds = await agent?.proofs?.getRequestedCredentialsForProofRequest(
-        proof?.requestMessage?.indyProofRequest,
-        undefined
-      )
-      if (!retrievedCreds) {
-        Toast.show({
-          type: 'error',
-          text1: t('ProofRequest.RequestedCredsNotFound'),
-        })
-        throw new Error('Retrieved creds not found')
->>>>>>> c6c07aec
+        throw new Error(t('ProofRequest.RequestedCredentialsCouldNotBeFound'))
       }
       setRetrievedCredentials(creds)
       setRetrievedCredentialsDisplay(transformAttributes(creds?.requestedAttributes))
@@ -119,11 +94,7 @@
       // console.error(e)
       Toast.show({
         type: 'error',
-<<<<<<< HEAD
-        text1: (e as Error)?.message || t('Failure'),
-=======
-        text1: t('Global.Failure'),
->>>>>>> c6c07aec
+        text1: (e as Error)?.message || t('Global.Failure'),
       })
     }
   }
@@ -147,7 +118,7 @@
     if (proof?.state === ProofState.Done) {
       Toast.show({
         type: 'success',
-        text1: t('Proof Accepted'),
+        text1: t('ProofRequest.ProofAccepted'),
       })
       navigation.goBack()
     }
@@ -157,7 +128,7 @@
     if (proof?.state === ProofState.Declined) {
       Toast.show({
         type: 'info',
-        text1: t('Proof Rejected'),
+        text1: t('ProofRequest.ProofRejected'),
       })
       navigation.goBack()
     }
@@ -173,53 +144,27 @@
       text1: t('ProofRequest.AcceptingProof'),
     })
     try {
-<<<<<<< HEAD
       const automaticRequestedCreds = agent?.proofs?.autoSelectCredentialsForProofRequest(retrievedCredentials)
       if (!automaticRequestedCreds) {
-        throw new Error(t('Requested credentials could not be found'))
-=======
-      if (!proof) {
-        Toast.show({
-          type: 'error',
-          text1: t('ProofRequest.ProofNotFound'),
-        })
-        throw new Error('Proof not found')
-      }
-      const automaticRequestedCreds = agent?.proofs?.autoSelectCredentialsForProofRequest(retrievedCredentials)
-      if (!automaticRequestedCreds) {
-        Toast.show({
-          type: 'error',
-          text1: t('ProofRequest.RequestedCredsNotFound'),
-        })
-        throw new Error('Requested creds not found')
->>>>>>> c6c07aec
+        throw new Error(t('ProofRequest.RequestedCredentialsCouldNotBeFound'))
       }
       await agent?.proofs.acceptRequest(proof?.id, automaticRequestedCreds)
     } catch (e: unknown) {
       // console.error(e)
       Toast.show({
         type: 'error',
-<<<<<<< HEAD
-        text1: (e as Error)?.message || t('Failure'),
-=======
-        text1: t('Global.Failure'),
->>>>>>> c6c07aec
+        text1: (e as Error)?.message || t('Global.Failure'),
       })
       setButtonsVisible(true)
     }
   }
 
   const handleRejectPress = async () => {
-<<<<<<< HEAD
     if (!proof) {
       return
     }
-    Alert.alert(t('Reject this Proof?'), t('This decision cannot be changed.'), [
-      { text: t('Cancel'), style: 'cancel' },
-=======
     Alert.alert(t('ProofRequest.RejectThisProof?'), t('Global.ThisDecisionCannotBeChanged.'), [
       { text: t('Global.Cancel'), style: 'cancel' },
->>>>>>> c6c07aec
       {
         text: t('Global.Confirm'),
         style: 'destructive',
@@ -234,7 +179,7 @@
             // console.error(e)
             Toast.show({
               type: 'error',
-              text1: t('Failure'),
+              text1: t('Global.Failure'),
             })
           }
         },
