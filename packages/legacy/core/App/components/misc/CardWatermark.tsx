--- conflicted
+++ resolved
@@ -12,12 +12,8 @@
 
 const CardWatermark: React.FC<CardWatermarkProps> = ({ watermark, style, height, width }) => {
   const { TextTheme } = useTheme()
-<<<<<<< HEAD
-  const fontSize = style?.fontSize ?? TextTheme.normal.fontSize
+  const fontSize = Number((style as React.CSSProperties)?.fontSize ?? TextTheme.normal.fontSize)
   const watermarkText = `${watermark} `.repeat(Math.ceil(width / (Math.cos(30) * ((fontSize / 2) * (watermark.length + 1)))))
-=======
-  const fontSize = Number((style as React.CSSProperties)?.fontSize ?? TextTheme.normal.fontSize)
->>>>>>> 661f53fc
   return (
     <View style={{ position: 'absolute', left: '-50%', top: '-100%', width: '200%', height: '200%' }}>
       {Array.from({ length: Math.ceil((height * 2) / (fontSize) + 1) }).map((_, i) => (
