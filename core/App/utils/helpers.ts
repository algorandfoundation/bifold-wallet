--- conflicted
+++ resolved
@@ -1,11 +1,6 @@
 import {
   ConnectionRecord,
-<<<<<<< HEAD
-  CredentialMetadataKeys,
   CredentialExchangeRecord,
-=======
-  CredentialExchangeRecord as CredentialRecord,
->>>>>>> 25b281c1
   ProofRecord,
   RequestedAttribute,
   RequestedPredicate,
@@ -16,35 +11,8 @@
 
 import { Attribute, Predicate } from '../types/record'
 
-<<<<<<< HEAD
-export function parseSchema(schemaId?: string): { name: string; version: string } {
-  let name = 'Credential'
-  let version = ''
-  if (schemaId) {
-    const schemaIdRegex = /(.*?):([0-9]):([a-zA-Z .\-_0-9]+):([a-z0-9._-]+)$/
-    const schemaIdParts = schemaId.match(schemaIdRegex)
-    if (schemaIdParts?.length === 5) {
-      name = `${schemaIdParts?.[3].replace(/_|-/g, ' ')}`
-        .split(' ')
-        .map((schemaIdPart) => schemaIdPart.charAt(0).toUpperCase() + schemaIdPart.substring(1))
-        .join(' ')
-      version = schemaIdParts?.[4]
-    }
-  }
-  return { name, version }
-}
-
-export function credentialSchema(credential: CredentialExchangeRecord): string | undefined {
-  return credential.metadata.get(CredentialMetadataKeys.IndyCredential)?.schemaId
-}
-
-export function parsedSchema(credential: CredentialExchangeRecord): { name: string; version: string } {
-  return parseSchema(credentialSchema(credential))
-}
-=======
 export { parsedCredDefName } from './cred-def'
 export { parsedSchema } from './schema'
->>>>>>> 25b281c1
 
 /**
  * Adapted from https://stackoverflow.com/questions/3426404/create-a-hexadecimal-colour-based-on-a-string-with-javascript
