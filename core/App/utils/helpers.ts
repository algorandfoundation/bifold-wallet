import {
  ConnectionRecord,
  CredentialMetadataKeys,
  CredentialExchangeRecord,
  ProofRecord,
  RequestedAttribute,
  RequestedPredicate,
  RetrievedCredentials,
} from '@aries-framework/core'
import { useConnectionById, useCredentialById, useProofById } from '@aries-framework/react-hooks'
import { parseUrl } from 'query-string'

import { Attribute, Predicate } from '../types/record'

export function parseSchema(schemaId?: string): { name: string; version: string } {
  let name = 'Credential'
  let version = ''
  if (schemaId) {
    const schemaIdRegex = /(.*?):([0-9]):([a-zA-Z .\-_0-9]+):([a-z0-9._-]+)$/
    const schemaIdParts = schemaId.match(schemaIdRegex)
    if (schemaIdParts?.length === 5) {
      name = `${schemaIdParts?.[3].replace(/_|-/g, ' ')}`
        .split(' ')
        .map((schemaIdPart) => schemaIdPart.charAt(0).toUpperCase() + schemaIdPart.substring(1))
        .join(' ')
      version = schemaIdParts?.[4]
    }
  }
  return { name, version }
}

export function credentialSchema(credential: CredentialExchangeRecord): string | undefined {
  return credential.metadata.get(CredentialMetadataKeys.IndyCredential)?.schemaId
}

export function parsedSchema(credential: CredentialExchangeRecord): { name: string; version: string } {
  return parseSchema(credentialSchema(credential))
}

/**
 * Adapted from https://stackoverflow.com/questions/3426404/create-a-hexadecimal-colour-based-on-a-string-with-javascript
 */
export function hashCode(s: string): number {
  return s.split('').reduce((hash, char) => char.charCodeAt(0) + ((hash << 5) - hash), 0)
}

export function hashToRGBA(i: number) {
  const colour = (i & 0x00ffffff).toString(16).toUpperCase()
  return '#' + '00000'.substring(0, 6 - colour.length) + colour
}

<<<<<<< HEAD
export function credentialRecordFromId(credentialId?: string): CredentialExchangeRecord | void {
=======
// DEPRECATED
export function credentialRecordFromId(credentialId?: string): CredentialRecord | void {
>>>>>>> f5db9b06
  if (credentialId) {
    return useCredentialById(credentialId)
  }
}

// DEPRECATED
export function connectionRecordFromId(connectionId?: string): ConnectionRecord | void {
  if (connectionId) {
    return useConnectionById(connectionId)
  }
}

// DEPRECATED
export function proofRecordFromId(proofId?: string): ProofRecord | void {
  if (proofId) {
    return useProofById(proofId)
  }
}

// DEPRECATED
export function getConnectionName(connection: ConnectionRecord | void): string | void {
  if (!connection) {
    return
  }
  return connection?.alias || connection?.theirLabel
}

export function firstValidCredential(
  fields: RequestedAttribute[] | RequestedPredicate[],
  revoked = true
): RequestedAttribute | RequestedPredicate | null {
  if (!fields.length) {
    return null
  }

  let first = null
  const firstNonRevoked = fields.filter((field) => !field.revoked)[0]
  if (firstNonRevoked) {
    first = firstNonRevoked
  } else if (fields.length && revoked) {
    first = fields[0]
  }

  if (!first?.credentialInfo) {
    return null
  }

  return first
}

export const isRedirection = (url: string): boolean => {
  const queryParams = parseUrl(url).query
  return !(queryParams['c_i'] || queryParams['d_m'])
}

export const processProofAttributes = (proof: ProofRecord, credentials?: RetrievedCredentials): Attribute[] => {
  const processedAttributes = [] as Attribute[]

  if (!credentials) {
    return processedAttributes
  }

  const { requestedAttributes: retrievedCredentialAttributes } = credentials
  const { requestedAttributes: requestedProofAttributes } = proof.requestMessage?.indyProofRequest || {}

  requestedProofAttributes?.forEach(({ name, names }, attributeName) => {
    const firstCredential = firstValidCredential(retrievedCredentialAttributes[attributeName] || [])
    const credentialAttributes = names?.length ? names : [name || attributeName]
    credentialAttributes.forEach((attribute) => {
      processedAttributes.push({
        name: attribute,
        value: firstCredential?.credentialInfo?.attributes[attribute] || null,
        revoked: firstCredential?.revoked || false,
        credentialId: firstCredential?.credentialId,
      })
    })
  })
  return processedAttributes
}

export const processProofPredicates = (proof: ProofRecord, credentials?: RetrievedCredentials): Predicate[] => {
  const processedPredicates = [] as Predicate[]

  if (!credentials) {
    return processedPredicates
  }

  const { requestedPredicates: retrievedCredentialPredicates } = credentials
  const { requestedPredicates: requestedProofPredicates } = proof.requestMessage?.indyProofRequest || {}

  requestedProofPredicates?.forEach(({ name, predicateType, predicateValue }, predicateName) => {
    const firstCredential = firstValidCredential(retrievedCredentialPredicates[predicateName] || [])
    const predicate = name || predicateName
    processedPredicates.push({
      name: predicate,
      pValue: predicateValue,
      pType: predicateType,
      revoked: firstCredential?.revoked || false,
      credentialId: firstCredential?.credentialId,
    })
  })
  return processedPredicates
}

export const sortCredentialsForAutoSelect = (credentials: RetrievedCredentials): RetrievedCredentials => {
  const requestedAttributes = Object.values(credentials?.requestedAttributes).pop()
  const requestedPredicates = Object.values(credentials?.requestedPredicates).pop()
  const sortFn = (a: any, b: any) => {
    if (a.revoked && !b.revoked) {
      return 1
    } else if (!a.revoked && b.revoked) {
      return -1
    } else {
      return b.timestamp - a.timestamp
    }
  }

  requestedAttributes && requestedAttributes.sort(sortFn)
  requestedPredicates && requestedPredicates.sort(sortFn)

  return credentials
}<|MERGE_RESOLUTION|>--- conflicted
+++ resolved
@@ -49,12 +49,8 @@
   return '#' + '00000'.substring(0, 6 - colour.length) + colour
 }
 
-<<<<<<< HEAD
+// DEPRECATED
 export function credentialRecordFromId(credentialId?: string): CredentialExchangeRecord | void {
-=======
-// DEPRECATED
-export function credentialRecordFromId(credentialId?: string): CredentialRecord | void {
->>>>>>> f5db9b06
   if (credentialId) {
     return useCredentialById(credentialId)
   }
