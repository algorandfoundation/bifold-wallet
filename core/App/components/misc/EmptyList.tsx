--- conflicted
+++ resolved
@@ -2,27 +2,15 @@
 import { useTranslation } from 'react-i18next'
 import { Text } from 'react-native'
 
-<<<<<<< HEAD
-=======
 import { useTheme } from '../../contexts/theme'
->>>>>>> 75f3e364
 import { testIdWithKey } from '../../utils/testable'
-import { useThemeContext } from '../../utils/themeContext'
 
 const EmptyList: React.FC = () => {
-  const { ListItems } = useThemeContext()
+  const { ListItems } = useTheme()
   const { t } = useTranslation()
-  const { ColorPallet, TextTheme } = useTheme()
 
   return (
-<<<<<<< HEAD
     <Text style={[ListItems.emptyList, { textAlign: 'center', marginTop: 100 }]} testID={testIdWithKey('NoneYet')}>
-=======
-    <Text
-      style={[TextTheme.normal, { color: ColorPallet.notification.infoText, textAlign: 'center', marginTop: 100 }]}
-      testID={testIdWithKey('NoneYet')}
-    >
->>>>>>> 75f3e364
       {t('Global.NoneYet!')}
     </Text>
   )
