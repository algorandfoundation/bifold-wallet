import React from 'react'
import { Text as T, StyleSheet, TextStyle } from 'react-native'

import { useTheme } from '../../contexts/theme'

interface Props {
  children: React.ReactNode
  style?: TextStyle
}

const Text: React.FC<Props> = ({ children, style }) => {
<<<<<<< HEAD
  const { TextTheme } = useThemeContext()
=======
  const { ColorPallet } = useTheme()
>>>>>>> 6c637ea1
  const styles = StyleSheet.create({
    text: {
      color: TextTheme.normal.color,
    },
  })
  return <T style={[styles.text, style]}>{children}</T>
}

export default Text<|MERGE_RESOLUTION|>--- conflicted
+++ resolved
@@ -9,11 +9,7 @@
 }
 
 const Text: React.FC<Props> = ({ children, style }) => {
-<<<<<<< HEAD
-  const { TextTheme } = useThemeContext()
-=======
-  const { ColorPallet } = useTheme()
->>>>>>> 6c637ea1
+  const { TextTheme } = useTheme()
   const styles = StyleSheet.create({
     text: {
       color: TextTheme.normal.color,
