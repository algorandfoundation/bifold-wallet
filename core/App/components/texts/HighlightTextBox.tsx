import React from 'react'
import { StyleSheet, Text, View } from 'react-native'

import { useTheme } from '../../contexts/theme'

export interface TextBoxProps {
  children: string
}

const offset = 10

const HighlightTextBox: React.FC<TextBoxProps> = ({ children }) => {
<<<<<<< HEAD
  const { ColorPallet, OnboardingTheme } = useThemeContext()
=======
  const { ColorPallet, TextTheme } = useTheme()
>>>>>>> 6c637ea1
  const style = StyleSheet.create({
    icon: {
      marginRight: offset,
    },
    container: {
      flexDirection: 'row',
      backgroundColor: ColorPallet.brand.primaryBackground,
    },
    accentBox: {
      marginRight: offset,
      backgroundColor: ColorPallet.brand.highlight,
      width: 8,
    },
    headerText: {
      ...OnboardingTheme.bodyText,
      flexShrink: 1,
    },
  })
  return (
    <View style={[style.container]}>
      <View style={[style.accentBox]} />
      <Text style={[style.headerText, { paddingTop: offset, paddingBottom: offset }]}>{children}</Text>
    </View>
  )
}

export default HighlightTextBox<|MERGE_RESOLUTION|>--- conflicted
+++ resolved
@@ -10,11 +10,7 @@
 const offset = 10
 
 const HighlightTextBox: React.FC<TextBoxProps> = ({ children }) => {
-<<<<<<< HEAD
-  const { ColorPallet, OnboardingTheme } = useThemeContext()
-=======
-  const { ColorPallet, TextTheme } = useTheme()
->>>>>>> 6c637ea1
+  const { ColorPallet, OnboardingTheme } = useTheme()
   const style = StyleSheet.create({
     icon: {
       marginRight: offset,
