import React from 'react'
import { View, StyleSheet, TouchableOpacity, Text } from 'react-native'
import Icon from 'react-native-vector-icons/MaterialIcons'

import { useTheme } from '../../contexts/theme'

interface Props {
  title: string
  accessibilityLabel?: string
  testID?: string
  checked: boolean
  onPress: () => void
}

const CheckBoxRow: React.FC<Props> = ({ title, accessibilityLabel, testID, checked, onPress }) => {
<<<<<<< HEAD
  const { Inputs } = useThemeContext()
=======
  const { TextTheme, ColorPallet } = useTheme()
>>>>>>> 6c637ea1
  const style = StyleSheet.create({
    container: {
      flex: 1,
      flexDirection: 'row',
      alignItems: 'center',
      margin: 10,
    },
    text: {
      ...Inputs.checkBoxText,
      flexShrink: 1,
      marginLeft: 10,
    },
  })
  const accessible = accessibilityLabel && accessibilityLabel !== '' ? true : false

  return (
    <View style={style.container}>
      <TouchableOpacity
        accessible={accessible}
        accessibilityLabel={accessibilityLabel}
        testID={testID}
        onPress={onPress}
      >
        {checked ? (
          <Icon name={'check-box'} size={36} color={Inputs.checkBoxColor.color} />
        ) : (
          <Icon name={'check-box-outline-blank'} size={36} color={Inputs.checkBoxColor.color} />
        )}
      </TouchableOpacity>
      <Text style={[style.text]}>{title}</Text>
    </View>
  )
}

export default CheckBoxRow<|MERGE_RESOLUTION|>--- conflicted
+++ resolved
@@ -13,11 +13,7 @@
 }
 
 const CheckBoxRow: React.FC<Props> = ({ title, accessibilityLabel, testID, checked, onPress }) => {
-<<<<<<< HEAD
-  const { Inputs } = useThemeContext()
-=======
-  const { TextTheme, ColorPallet } = useTheme()
->>>>>>> 6c637ea1
+  const { Inputs } = useTheme()
   const style = StyleSheet.create({
     container: {
       flex: 1,
