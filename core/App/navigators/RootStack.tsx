import {
  Agent,
  AutoAcceptCredential,
  ConsoleLogger,
  HttpOutboundTransport,
  LogLevel,
  MediatorPickupStrategy,
  WsOutboundTransport,
} from '@aries-framework/core'
import { agentDependencies } from '@aries-framework/react-native'
import { useNavigation } from '@react-navigation/core'
import { createStackNavigator, StackNavigationProp } from '@react-navigation/stack'
import React, { useEffect, useState } from 'react'
import { useTranslation } from 'react-i18next'
import { Config } from 'react-native-config'
import Toast from 'react-native-toast-message'

import indyLedgers from '../../configs/ledgers/indy'
import { ToastType } from '../components/toast/BaseToast'
import { useConfiguration } from '../contexts/configuration'
import { DispatchAction } from '../contexts/reducers/store'
import { useStore } from '../contexts/store'
import { useTheme } from '../contexts/theme'
import Onboarding from '../screens/Onboarding'
import { createCarouselStyle } from '../screens/OnboardingPages'
import PinCreate from '../screens/PinCreate'
import PinEnter from '../screens/PinEnter'
import { StateFn } from '../types/fn'
import { AuthenticateStackParams, Screens, Stacks } from '../types/navigators'

import ConnectStack from './ConnectStack'
import ContactStack from './ContactStack'
import DeliveryStack from './DeliveryStack'
import NotificationStack from './NotificationStack'
import SettingStack from './SettingStack'
import TabStack from './TabStack'
import { createDefaultStackOptions } from './defaultStackOptions'

interface RootStackProps {
  setAgent: React.Dispatch<React.SetStateAction<Agent | undefined>>
}

const RootStack: React.FC<RootStackProps> = (props: RootStackProps) => {
  const { setAgent } = props
  const [state, dispatch] = useStore()
  const { t } = useTranslation()
  const navigation = useNavigation<StackNavigationProp<AuthenticateStackParams>>()

  const [authenticated, setAuthenticated] = useState(false)
  const [agentInitDone, setAgentInitDone] = useState(false)
  const [initAgentInProcess, setInitAgentInProcess] = useState(false)

  const theme = useTheme()
  const defaultStackOptions = createDefaultStackOptions(theme)
<<<<<<< HEAD
  const OnboardingTheme = theme.OnboardingTheme
  const {
    onboarding: { pages },
    terms,
  } = useConfigurationContext()
=======
  const ColorPallet = theme.ColorPallet
  const { pages, terms, splash } = useConfiguration()
>>>>>>> 6c637ea1
  const onTutorialCompleted = () => {
    dispatch({
      type: DispatchAction.DID_COMPLETE_TUTORIAL,
    })

    navigation.navigate(Screens.Terms)
  }

  const initAgent = async () => {
    if (initAgentInProcess) {
      return
    }

    Toast.show({
      type: ToastType.Info,
      text1: t('StatusMessages.InitAgent'),
      position: 'bottom',
    })

    //Flag to protect the init process from being duplicated
    setInitAgentInProcess(true)

    try {
      const newAgent = new Agent(
        {
          label: 'Aries Bifold',
          mediatorConnectionsInvite: Config.MEDIATOR_URL,
          mediatorPickupStrategy: MediatorPickupStrategy.Implicit,
          walletConfig: { id: 'wallet4', key: '123' },
          autoAcceptConnections: true,
          autoAcceptCredentials: AutoAcceptCredential.ContentApproved,
          logger: new ConsoleLogger(LogLevel.trace),
          indyLedgers,
          connectToIndyLedgersOnStartup: false,
        },
        agentDependencies
      )

      const wsTransport = new WsOutboundTransport()
      const httpTransport = new HttpOutboundTransport()

      newAgent.registerOutboundTransport(wsTransport)
      newAgent.registerOutboundTransport(httpTransport)

      await newAgent.initialize()
      setAgent(newAgent) // -> This will set the agent in the global provider
      setAgentInitDone(true)
      Toast.show({
        type: ToastType.Success,
        text1: 'Wallet initialized',
        autoHide: true,
        visibilityTime: 2000,
        position: 'bottom',
      })
    } catch (e: unknown) {
      Toast.show({
        type: ToastType.Error,
        text1: t('Global.Failure'),
        text2: (e as Error)?.message || t('Error.Unknown'),
        visibilityTime: 2000,
        position: 'bottom',
      })
    }

    setInitAgentInProcess(false)
  }

  useEffect(() => {
    if (authenticated && !agentInitDone) {
      initAgent()
    }
  }, [authenticated])

  const authStack = (setAuthenticated: StateFn) => {
    const Stack = createStackNavigator()

    return (
      <Stack.Navigator initialRouteName={Screens.Splash} screenOptions={{ ...defaultStackOptions, headerShown: false }}>
        <Stack.Screen name={Screens.EnterPin}>
          {(props) => <PinEnter {...props} setAuthenticated={setAuthenticated} />}
        </Stack.Screen>
      </Stack.Navigator>
    )
  }

  const mainStack = () => {
    const Stack = createStackNavigator()

    return (
      <Stack.Navigator initialRouteName={Screens.Splash} screenOptions={{ ...defaultStackOptions, headerShown: false }}>
        <Stack.Screen name={Stacks.TabStack} component={TabStack} />
        <Stack.Screen name={Stacks.ConnectStack} component={ConnectStack} options={{ presentation: 'modal' }} />
        <Stack.Screen name={Stacks.SettingStack} component={SettingStack} />
        <Stack.Screen name={Stacks.ContactStack} component={ContactStack} />
        <Stack.Screen name={Stacks.NotificationStack} component={NotificationStack} />
        <Stack.Screen name={Stacks.ConnectionStack} component={DeliveryStack} />
      </Stack.Navigator>
    )
  }

  const onboardingStack = (setAuthenticated: StateFn) => {
    const Stack = createStackNavigator()
<<<<<<< HEAD
    const carousel = createCarouselStyle(OnboardingTheme)
=======
    const carousel = createCarouselStyle(theme)

>>>>>>> 6c637ea1
    return (
      <Stack.Navigator initialRouteName={Screens.Splash} screenOptions={{ ...defaultStackOptions, headerShown: false }}>
        <Stack.Screen name={Screens.Splash} component={splash} />
        <Stack.Screen
          name={Screens.Onboarding}
          options={() => ({
            title: t('Screens.Onboarding'),
            headerTintColor: OnboardingTheme.headerTintColor,
            headerShown: true,
            gestureEnabled: false,
            headerLeft: () => false,
          })}
        >
          {(props) => (
            <Onboarding
              {...props}
              nextButtonText={'Next'}
              previousButtonText={'Back'}
              pages={pages(onTutorialCompleted, OnboardingTheme)}
              style={carousel}
            />
          )}
        </Stack.Screen>
        <Stack.Screen
          name={Screens.Terms}
          options={() => ({
            title: t('Screens.Terms'),
            headerTintColor: OnboardingTheme.headerTintColor,
            headerShown: true,
            headerLeft: () => false,
            rightLeft: () => false,
          })}
          component={terms}
        />
        <Stack.Screen name={Screens.CreatePin}>
          {(props) => <PinCreate {...props} setAuthenticated={setAuthenticated} />}
        </Stack.Screen>
      </Stack.Navigator>
    )
  }

  if (state.onboarding.didAgreeToTerms && state.onboarding.didCompleteTutorial && state.onboarding.didCreatePIN) {
    return authenticated ? mainStack() : authStack(setAuthenticated)
  }

  return onboardingStack(setAuthenticated)
}

export default RootStack<|MERGE_RESOLUTION|>--- conflicted
+++ resolved
@@ -52,16 +52,8 @@
 
   const theme = useTheme()
   const defaultStackOptions = createDefaultStackOptions(theme)
-<<<<<<< HEAD
   const OnboardingTheme = theme.OnboardingTheme
-  const {
-    onboarding: { pages },
-    terms,
-  } = useConfigurationContext()
-=======
-  const ColorPallet = theme.ColorPallet
   const { pages, terms, splash } = useConfiguration()
->>>>>>> 6c637ea1
   const onTutorialCompleted = () => {
     dispatch({
       type: DispatchAction.DID_COMPLETE_TUTORIAL,
@@ -164,12 +156,7 @@
 
   const onboardingStack = (setAuthenticated: StateFn) => {
     const Stack = createStackNavigator()
-<<<<<<< HEAD
     const carousel = createCarouselStyle(OnboardingTheme)
-=======
-    const carousel = createCarouselStyle(theme)
-
->>>>>>> 6c637ea1
     return (
       <Stack.Navigator initialRouteName={Screens.Splash} screenOptions={{ ...defaultStackOptions, headerShown: false }}>
         <Stack.Screen name={Screens.Splash} component={splash} />
