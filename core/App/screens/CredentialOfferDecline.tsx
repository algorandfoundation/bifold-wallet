import { useCredentialById } from '@aries-framework/react-hooks'
import { useNavigation } from '@react-navigation/core'
import React, { useEffect, useState } from 'react'
import { useTranslation } from 'react-i18next'
import { Modal, StyleSheet, Text, View } from 'react-native'
import { SafeAreaView } from 'react-native-safe-area-context'

import CredentialDeclined from '../assets/img/credential-declined.svg'
import Button, { ButtonType } from '../components/buttons/Button'
import CredentialCard from '../components/misc/CredentialCard'
import InfoBox, { InfoBoxType } from '../components/misc/InfoBox'
import { useTheme } from '../contexts/theme'
import { GenericFn } from '../types/fn'
import { Screens, TabStacks } from '../types/navigators'
import { testIdWithKey } from '../utils/testable'

export interface CredentialOfferDeclineProps {
  visible: boolean
  credentialId: string
  didDeclineOffer: boolean
  onGoBackTouched: GenericFn
  onDeclinedConformationTouched: GenericFn
}

const CredentialOfferDecline: React.FC<CredentialOfferDeclineProps> = ({
  visible,
  credentialId,
  didDeclineOffer,
  onGoBackTouched,
  onDeclinedConformationTouched,
}) => {
  const credential = useCredentialById(credentialId)
  const { t } = useTranslation()
  const [modalVisible, setModalVisible] = useState<boolean>(false)
  const navigation = useNavigation()
  const { ListItems } = useTheme()
  const imageDisplayOptions = {
    fill: ListItems.credentialIconColor.color,
    height: 250,
    width: 250,
  }
  const styles = StyleSheet.create({
    container: {
      ...ListItems.credentialOfferBackground,
      flexGrow: 1,
<<<<<<< HEAD
=======
      backgroundColor: ColorPallet.brand.primaryBackground,
      paddingHorizontal: 25,
>>>>>>> 60256928
    },
    image: {
      marginVertical: 66,
    },
    messageContainer: {
      marginTop: 25,
      alignItems: 'center',
    },
    messageText: {
      fontWeight: 'normal',
      textAlign: 'center',
      marginTop: 90,
    },
  })

  if (!credential) {
    throw new Error('Unable to fetch credential from AFJ')
  }

  const onDoneTouched = () => {
    navigation.getParent()?.navigate(TabStacks.HomeStack, { screen: Screens.Home })
  }

  useEffect(() => {
    setModalVisible(visible)
  })

  return (
    <Modal visible={modalVisible} transparent={true} animationType={'none'}>
      <SafeAreaView style={[styles.container]}>
        <View style={[{ marginTop: 25 }]}>
          {!didDeclineOffer && (
            <>
              <InfoBox
                notificationType={InfoBoxType.Warn}
                title={'Are you sure you want to decline this credential?'}
                message={'In order to receive the credential offer again, you will need to reapply with the issuer.'}
              />
              <CredentialCard credential={credential} style={{ marginVertical: 25 }} />
              <View>
                <Button
                  title={t('CredentialOffer.ConfirmDeclineCredential')}
                  accessibilityLabel={t('CredentialOffer.ConfirmDeclineCredential')}
                  testID={testIdWithKey('ConfirmDeclineCredential')}
                  onPress={onDeclinedConformationTouched}
                  buttonType={ButtonType.Primary}
                />
                <View style={[{ marginTop: 10 }]}>
                  <Button
                    title={t('CredentialOffer.AbortDeclineCredential')}
                    accessibilityLabel={t('CredentialOffer.AbortDeclineCredential')}
                    testID={testIdWithKey('AbortDeclineCredential')}
                    onPress={onGoBackTouched}
                    buttonType={ButtonType.Secondary}
                  />
                </View>
              </View>
            </>
          )}

          {didDeclineOffer && (
            <>
              <View style={[styles.messageContainer]}>
                <Text
                  style={[ListItems.credentialOfferTitle, styles.messageText]}
                  testID={testIdWithKey('CredentialDeclined')}
                >
                  {t('CredentialOffer.CredentialDeclined')}
                </Text>
                <CredentialDeclined style={[styles.image]} {...imageDisplayOptions} />
              </View>

              <View>
                <Button
                  title={t('Global.Done')}
                  accessibilityLabel={t('Global.Done')}
                  testID={testIdWithKey('Done')}
                  onPress={onDoneTouched}
                  buttonType={ButtonType.Primary}
                />
              </View>
            </>
          )}
        </View>
      </SafeAreaView>
    </Modal>
  )
}

export default CredentialOfferDecline<|MERGE_RESOLUTION|>--- conflicted
+++ resolved
@@ -43,11 +43,7 @@
     container: {
       ...ListItems.credentialOfferBackground,
       flexGrow: 1,
-<<<<<<< HEAD
-=======
-      backgroundColor: ColorPallet.brand.primaryBackground,
       paddingHorizontal: 25,
->>>>>>> 60256928
     },
     image: {
       marginVertical: 66,
