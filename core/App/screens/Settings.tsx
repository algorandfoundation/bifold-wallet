import { StackScreenProps } from '@react-navigation/stack'
import React from 'react'
import { useTranslation } from 'react-i18next'
import { SectionList, StyleSheet, Text, TouchableOpacity, View } from 'react-native'
import { getVersion, getBuildNumber } from 'react-native-device-info'
import { SafeAreaView } from 'react-native-safe-area-context'
import Icon from 'react-native-vector-icons/MaterialIcons'

import { useStore } from '../contexts/store'
import { useTheme } from '../contexts/theme'
import { Locales } from '../localization'
import { GenericFn } from '../types/fn'
import { Screens, SettingStackParams, Stacks } from '../types/navigators'
import { testIdWithKey } from '../utils/testable'

type SettingsProps = StackScreenProps<SettingStackParams>

interface Setting {
  title: string
  value?: string
  onPress?: GenericFn
  accessibilityLabel?: string
  testID?: string
}

interface SettingSection {
  header: {
    title: string
    icon: string
  }
  data: Setting[]
}

const Settings: React.FC<SettingsProps> = ({ navigation }) => {
  const { t, i18n } = useTranslation()
  const [store] = useStore()
  const { SettingsTheme, TextTheme, ColorPallet, Assets } = useTheme()
  const languages = [
    { id: Locales.en, value: t('Language.English') },
    { id: Locales.fr, value: t('Language.French') },
    { id: Locales.ptBr, value: t('Language.Portuguese') },
  ]

  const styles = StyleSheet.create({
    container: {
      backgroundColor: ColorPallet.brand.primaryBackground,
      width: '100%',
    },
    section: {
      backgroundColor: SettingsTheme.groupBackground,
      paddingHorizontal: 25,
      paddingVertical: 24,
    },
    sectionHeader: {
      flexDirection: 'row',
      alignItems: 'center',
      paddingBottom: 0,
      marginBottom: -11,
    },
    sectionSeparator: {
      marginBottom: 10,
    },
    sectionRow: {
      flexDirection: 'row',
      alignItems: 'center',
      justifyContent: 'space-between',
    },
    itemSeparator: {
      borderBottomWidth: 1,
      borderBottomColor: ColorPallet.brand.primaryBackground,
      marginHorizontal: 25,
    },
    logo: {
      height: 64,
      width: '50%',
      marginVertical: 16,
    },
    footer: {
      marginVertical: 25,
      alignItems: 'center',
    },
  })

  const currentLanguage = languages.find((l) => l.id === i18n.language)?.value

  const settings: SettingSection[] = [
    {
      header: {
        icon: 'apartment',
        title: t('Screens.Contacts'),
      },
      data: [
        {
          title: t('Screens.Contacts'),
          accessibilityLabel: t('Screens.Contacts'),
          testID: testIdWithKey('Contacts'),
          onPress: () =>
            navigation
              .getParent()
              ?.navigate(Stacks.ContactStack, { screen: Screens.Contacts, params: { navigation: navigation } }),
        },
        {
          title: t('Settings.WhatAreContacts'),
          accessibilityLabel: t('Settings.WhatAreContacts'),
          testID: testIdWithKey('WhatAreContacts'),
          onPress: () => null,
          value: undefined,
        },
      ],
    },
    {
      header: {
        icon: 'settings',
        title: t('Settings.AppSettings'),
      },
      data: [
        {
          title: t('Global.Biometrics'),
          value: store.preferences.useBiometry ? t('Global.On') : t('Global.Off'),
          accessibilityLabel: t('Global.Biometrics'),
          testID: testIdWithKey('Biometrics'),
          onPress: () => null,
        },
        {
          title: t('Settings.ChangePIN'),
          accessibilityLabel: t('Settings.ChangePIN'),
          testID: testIdWithKey('ChangePIN'),
          onPress: () => null,
        },
        {
          title: t('Settings.Language'),
          value: currentLanguage,
          accessibilityLabel: t('Settings.Language'),
          testID: testIdWithKey('Language'),
          onPress: () => navigation.navigate(Screens.Language),
        },
      ],
    },
  ]

  const SectionHeader: React.FC<{ icon: string; title: string }> = ({ icon, title }) => (
    <View style={[styles.section, styles.sectionHeader]}>
      <Icon name={icon} size={24} style={{ marginRight: 10, color: TextTheme.normal.color }} />
      <Text style={[TextTheme.headingThree, { flexShrink: 1 }]}>{title}</Text>
    </View>
  )

  const SectionRow: React.FC<{
    title: string
    value?: string
    accessibilityLabel?: string
    testID?: string
    onPress?: GenericFn
  }> = ({ title, value, accessibilityLabel, testID, onPress }) => (
    <View style={[styles.section]}>
      <TouchableOpacity
        accessible={true}
        accessibilityLabel={accessibilityLabel}
        testID={testID}
        style={styles.sectionRow}
        onPress={onPress}
      >
        <Text style={[TextTheme.headingFour, { fontWeight: 'normal' }]}>{title}</Text>
        <Text style={[TextTheme.headingFour, { fontWeight: 'normal', color: ColorPallet.brand.link }]}>{value}</Text>
      </TouchableOpacity>
    </View>
  )

  return (
    <SafeAreaView>
      <View style={styles.container}>
<<<<<<< HEAD
        <SectionList
          renderItem={({ item: { title, value, onPress } }) => (
            <SectionRow
              title={title}
              accessibilityLabel={title}
              testID={testIdWithKey(title)}
              value={value}
              onPress={onPress}
            ></SectionRow>
          )}
          renderSectionHeader={({
            section: {
              header: { title, icon },
            },
          }) => <SectionHeader icon={icon} title={title} />}
          ItemSeparatorComponent={() => (
            <View style={{ backgroundColor: SettingsTheme.groupBackground }}>
              <View style={[styles.itemSeparator]}></View>
            </View>
          )}
          SectionSeparatorComponent={() => <View style={[styles.sectionSeparator]}></View>}
          ListFooterComponent={() => (
            <View style={styles.footer}>
              <Text style={TextTheme.normal} testID={testIdWithKey('Version')}>
                {`${t('Settings.Version')} ${getVersion()} ${t('Settings.Build')} (${getBuildNumber()})`}
              </Text>
              <Assets.svg.logo {...styles.logo} />
            </View>
          )}
          sections={settings}
        ></SectionList>
=======
        <View style={styles.section}>
          <SectionHeader icon="apartment" title={t('Screens.Contacts')} />
          <View style={{ flexGrow: 1, flexDirection: 'column' }}>
            <Row
              title={t('Screens.Contacts')}
              accessibilityLabel={t('Screens.Contacts')}
              testID={testIdWithKey('Contacts')}
              onPress={() =>
                navigation
                  .getParent()
                  ?.navigate(Stacks.ContactStack, { screen: Screens.Contacts, params: { navigation: navigation } })
              }
            />
            {/* <SeparatorLine />
            <Row
              title={'What are Contacts?'}
              accessibilityLabel={'What are Contacts?'}
              testID={testIdWithKey('WhatContacts')}
              onPress={() => null}
            /> */}
          </View>
        </View>

        <View style={styles.section}>
          <SectionHeader icon="settings" title={t('Settings.AppPreferences')} />
          <View style={{ flexGrow: 1, flexDirection: 'column' }}>
            <Row
              title={t('Global.Biometrics')}
              value={store.preferences.useBiometry ? t('Global.On') : t('Global.Off')}
              accessibilityLabel={t('Global.Biometrics')}
              testID={testIdWithKey('Biometrics')}
              onPress={() => navigation.navigate(Screens.UseBiometry)}
            />
            <SeparatorLine />
            {/* <Row
              title={'Change PIN'}
              accessibilityLabel={'Change PIN'}
              testID={testIdWithKey('ChangePIN')}
              onPress={() => null}
            />
            <SeparatorLine /> */}
            <Row
              title={t('Settings.Language')}
              value={currentLanguage}
              accessibilityLabel={t('Settings.Language')}
              testID={testIdWithKey('Language')}
              onPress={() => navigation.navigate(Screens.Language)}
            />
          </View>
        </View>
      </View>
      <View style={styles.footer}>
        <Text style={TextTheme.normal} testID={testIdWithKey('Version')}>
          {`${t('Settings.Version')} ${getVersion()} ${t('Settings.Build')} (${getBuildNumber()})`}
        </Text>
        <Assets.svg.logo {...styles.logo} />
>>>>>>> f7ba4d47
      </View>
    </SafeAreaView>
  )
}

export default Settings<|MERGE_RESOLUTION|>--- conflicted
+++ resolved
@@ -119,7 +119,7 @@
           value: store.preferences.useBiometry ? t('Global.On') : t('Global.Off'),
           accessibilityLabel: t('Global.Biometrics'),
           testID: testIdWithKey('Biometrics'),
-          onPress: () => null,
+          onPress: () => navigation.navigate(Screens.UseBiometry),
         },
         {
           title: t('Settings.ChangePIN'),
@@ -169,7 +169,6 @@
   return (
     <SafeAreaView>
       <View style={styles.container}>
-<<<<<<< HEAD
         <SectionList
           renderItem={({ item: { title, value, onPress } }) => (
             <SectionRow
@@ -201,64 +200,6 @@
           )}
           sections={settings}
         ></SectionList>
-=======
-        <View style={styles.section}>
-          <SectionHeader icon="apartment" title={t('Screens.Contacts')} />
-          <View style={{ flexGrow: 1, flexDirection: 'column' }}>
-            <Row
-              title={t('Screens.Contacts')}
-              accessibilityLabel={t('Screens.Contacts')}
-              testID={testIdWithKey('Contacts')}
-              onPress={() =>
-                navigation
-                  .getParent()
-                  ?.navigate(Stacks.ContactStack, { screen: Screens.Contacts, params: { navigation: navigation } })
-              }
-            />
-            {/* <SeparatorLine />
-            <Row
-              title={'What are Contacts?'}
-              accessibilityLabel={'What are Contacts?'}
-              testID={testIdWithKey('WhatContacts')}
-              onPress={() => null}
-            /> */}
-          </View>
-        </View>
-
-        <View style={styles.section}>
-          <SectionHeader icon="settings" title={t('Settings.AppPreferences')} />
-          <View style={{ flexGrow: 1, flexDirection: 'column' }}>
-            <Row
-              title={t('Global.Biometrics')}
-              value={store.preferences.useBiometry ? t('Global.On') : t('Global.Off')}
-              accessibilityLabel={t('Global.Biometrics')}
-              testID={testIdWithKey('Biometrics')}
-              onPress={() => navigation.navigate(Screens.UseBiometry)}
-            />
-            <SeparatorLine />
-            {/* <Row
-              title={'Change PIN'}
-              accessibilityLabel={'Change PIN'}
-              testID={testIdWithKey('ChangePIN')}
-              onPress={() => null}
-            />
-            <SeparatorLine /> */}
-            <Row
-              title={t('Settings.Language')}
-              value={currentLanguage}
-              accessibilityLabel={t('Settings.Language')}
-              testID={testIdWithKey('Language')}
-              onPress={() => navigation.navigate(Screens.Language)}
-            />
-          </View>
-        </View>
-      </View>
-      <View style={styles.footer}>
-        <Text style={TextTheme.normal} testID={testIdWithKey('Version')}>
-          {`${t('Settings.Version')} ${getVersion()} ${t('Settings.Build')} (${getBuildNumber()})`}
-        </Text>
-        <Assets.svg.logo {...styles.logo} />
->>>>>>> f7ba4d47
       </View>
     </SafeAreaView>
   )
