import { CredentialRecord, CredentialState } from '@aries-framework/core'
import { useCredentialByState } from '@aries-framework/react-hooks'
import AsyncStorage from '@react-native-async-storage/async-storage'
import { StackScreenProps } from '@react-navigation/stack'
import React, { useMemo } from 'react'
import { useTranslation } from 'react-i18next'
import { FlatList, StyleSheet, View, Text, Dimensions, TouchableOpacity } from 'react-native'

import { NotificationListItem } from '../components'
import { NotificationType } from '../components/listItems/NotificationListItem'
import NoNewUpdates from '../components/misc/NoNewUpdates'
import { LocalStorageKeys } from '../constants'
import { DispatchAction } from '../contexts/reducers/store'
import { useStore } from '../contexts/store'
import { useTheme } from '../contexts/theme'
import { useNotifications } from '../hooks/notifications'
import { HomeStackParams, Screens } from '../types/navigators'
import { Credential as StoreCredentialState } from '../types/state'

const { width } = Dimensions.get('window')
const offset = 25
const offsetPadding = 5

type HomeProps = StackScreenProps<HomeStackParams, Screens.Home>

const Home: React.FC<HomeProps> = ({ navigation }) => {
  const credentials = [
    ...useCredentialByState(CredentialState.CredentialReceived),
    ...useCredentialByState(CredentialState.Done),
  ]
  const { notifications } = useNotifications()
  const { t } = useTranslation()
  const { HomeTheme } = useTheme()
  const [, dispatch] = useStore()
  const styles = StyleSheet.create({
    container: {
      paddingHorizontal: offset,
    },
    rowContainer: {
      flexDirection: 'row',
      justifyContent: 'space-between',
      alignItems: 'center',
      paddingHorizontal: offset,
    },
    messageContainer: {
      alignItems: 'center',
      justifyContent: 'center',
      marginTop: 35,
      marginHorizontal: 60,
    },
    header: {
      marginTop: offset,
      marginBottom: 20,
    },
    linkContainer: {
      minHeight: HomeTheme.link.fontSize,
      marginTop: 10,
    },
    link: {
      ...HomeTheme.link,
    },
  })

  useMemo(() => {
    async function init() {
      try {
        const data = await AsyncStorage.getItem(LocalStorageKeys.RevokedCredentials)
        if (data) {
          const revoked: Set<CredentialRecord['id'] | CredentialRecord['credentialId']> = new Set(
            JSON.parse(data) || []
          )
          const credentialState: StoreCredentialState = {
            revoked,
          }
          dispatch({ type: DispatchAction.CREDENTIALS_UPDATED, payload: [credentialState] })
        }
      } catch (error) {
        // TODO:(am add error handling here)
      }
    }
    init()
  }, [])

  const displayMessage = (credentialCount: number) => {
    if (typeof credentialCount === 'undefined' && credentialCount >= 0) {
      throw new Error('Credential count cannot be undefined')
    }

    let credentialMsg

    if (credentialCount === 1) {
      credentialMsg = (
        <Text>
          {t('Home.YouHave')} <Text style={{ fontWeight: 'bold' }}>{credentialCount}</Text> {t('Home.Credential')}{' '}
          {t('Home.InYourWallet')}
        </Text>
      )
    } else if (credentialCount > 1) {
      credentialMsg = (
        <Text>
          {t('Home.YouHave')} <Text style={{ fontWeight: 'bold' }}>{credentialCount}</Text> {t('Home.Credentials')}{' '}
          {t('Home.InYourWallet')}
        </Text>
      )
    } else {
      credentialMsg = t('Home.NoCredentials')
    }

    return (
      <View style={[styles.messageContainer]}>
<<<<<<< HEAD
        {credentialCount === 0 ? (
          <Text style={[HomeTheme.welcomeHeader, { marginTop: offset, marginBottom: 35 }]}>{t('Home.Welcome')}</Text>
        ) : null}
        <Text style={[HomeTheme.credentialMsg, { marginTop: offset, textAlign: 'center' }]}>{credentialMsg}</Text>
=======
        <Text style={[TextTheme.normal, { marginTop: offset, textAlign: 'center' }]}>{credentialMsg}</Text>
>>>>>>> 60256928
      </View>
    )
  }

  return (
    <View>
      <View style={styles.rowContainer}>
        <Text style={[HomeTheme.notificationsHeader, styles.header]}>
          {t('Home.Notifications')}
          {notifications?.length ? ` (${notifications.length})` : ''}
        </Text>
        {notifications?.length > 1 ? (
          <TouchableOpacity
            style={styles.linkContainer}
            activeOpacity={1}
            onPress={() => navigation.navigate(Screens.Notifications)}
          >
            <Text style={styles.link}>{t('Home.SeeAll')}</Text>
          </TouchableOpacity>
        ) : null}
      </View>
      <FlatList
        horizontal
        showsHorizontalScrollIndicator={false}
        scrollEnabled={notifications?.length > 0 ? true : false}
        snapToOffsets={[
          0,
          ...Array(notifications?.length)
            .fill(0)
            .map((n: number, i: number) => i * (width - 2 * (offset - offsetPadding)))
            .slice(1),
        ]}
        decelerationRate="fast"
        ListEmptyComponent={() => (
          <View style={{ marginHorizontal: offset, width: width - 2 * offset }}>
            <NoNewUpdates />
            <View style={[styles.messageContainer]}>
              <Text style={[TextTheme.headingOne, { marginTop: offset, marginBottom: 20 }]}>{t('Home.Welcome')}</Text>
            </View>
          </View>
        )}
        data={notifications}
        keyExtractor={(item) => item.id}
        renderItem={({ item, index }) => (
          <View
            style={{
              width: width - 2 * offset,
              marginLeft: !index ? offset : offsetPadding,
              marginRight: index === notifications?.length - 1 ? offset : offsetPadding,
            }}
          >
            {item.type === 'CredentialRecord' ? (
              <NotificationListItem notificationType={NotificationType.CredentialOffer} notification={item} />
            ) : (
              <NotificationListItem notificationType={NotificationType.ProofRequest} notification={item} />
            )}
          </View>
        )}
      />
      <View style={styles.container}>{displayMessage(credentials.length)}</View>
    </View>
  )
}

export default Home<|MERGE_RESOLUTION|>--- conflicted
+++ resolved
@@ -108,14 +108,7 @@
 
     return (
       <View style={[styles.messageContainer]}>
-<<<<<<< HEAD
-        {credentialCount === 0 ? (
-          <Text style={[HomeTheme.welcomeHeader, { marginTop: offset, marginBottom: 35 }]}>{t('Home.Welcome')}</Text>
-        ) : null}
         <Text style={[HomeTheme.credentialMsg, { marginTop: offset, textAlign: 'center' }]}>{credentialMsg}</Text>
-=======
-        <Text style={[TextTheme.normal, { marginTop: offset, textAlign: 'center' }]}>{credentialMsg}</Text>
->>>>>>> 60256928
       </View>
     )
   }
@@ -153,7 +146,9 @@
           <View style={{ marginHorizontal: offset, width: width - 2 * offset }}>
             <NoNewUpdates />
             <View style={[styles.messageContainer]}>
-              <Text style={[TextTheme.headingOne, { marginTop: offset, marginBottom: 20 }]}>{t('Home.Welcome')}</Text>
+              <Text style={[HomeTheme.welcomeHeader, { marginTop: offset, marginBottom: 20 }]}>
+                {t('Home.Welcome')}
+              </Text>
             </View>
           </View>
         )}
