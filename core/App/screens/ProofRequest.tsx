import type { StackScreenProps } from '@react-navigation/stack'

import {
  CredentialState,
  ProofRecord,
  ProofState,
  RequestedAttribute,
  RequestedPredicate,
  RetrievedCredentials,
} from '@aries-framework/core'
import { useAgent, useCredentialByState, useProofById } from '@aries-framework/react-hooks'
import React, { useState, useEffect, useMemo } from 'react'
import { useTranslation } from 'react-i18next'
import { View, StyleSheet, Text, TouchableOpacity } from 'react-native'
import Icon from 'react-native-vector-icons/MaterialIcons'

import Button, { ButtonType } from '../components/buttons/Button'
import Record from '../components/record/Record'
import RecordField from '../components/record/RecordField'
import Title from '../components/texts/Title'
import { DispatchAction } from '../contexts/reducers/store'
import { useStore } from '../contexts/store'
import { useTheme } from '../contexts/theme'
import { BifoldError } from '../types/error'
<<<<<<< HEAD
import { NotificationStackParams, Screens, Stacks, TabStacks } from '../types/navigators'
import { Attribute, Field, Predicate } from '../types/record'
import {
  connectionRecordFromId,
  getConnectionName,
  processProofAttributes,
  processProofPredicates,
} from '../utils/helpers'
=======
import { NotificationStackParams, Screens } from '../types/navigators'
import { Attribute } from '../types/record'
import { connectionRecordFromId, getConnectionName, processProofAttributes } from '../utils/helpers'
>>>>>>> ba663ae2
import { testIdWithKey } from '../utils/testable'

import ProofRequestAccepted from './ProofRequestAccepted'
import ProofRequestDeclined from './ProofRequestDeclined'

type ProofRequestProps = StackScreenProps<NotificationStackParams, Screens.ProofRequest>

const ProofRequest: React.FC<ProofRequestProps> = ({ navigation, route }) => {
  if (!route?.params) {
    throw new Error('ProofRequest route prams were not set properly')
  }

  const { proofId } = route?.params
  const { agent } = useAgent()
  const { t } = useTranslation()
  const [, dispatch] = useStore()
  const [buttonsVisible, setButtonsVisible] = useState(true)
  const [pendingModalVisible, setPendingModalVisible] = useState(false)
  // const [successModalVisible, setSuccessModalVisible] = useState(false)
  const [didDeclineProofRequest, setDidDeclineProofRequest] = useState<boolean>(false)
  const [declinedModalVisible, setDeclinedModalVisible] = useState(false)
  const timestamps: Record<string, Date> = [
    ...useCredentialByState(CredentialState.CredentialReceived),
    ...useCredentialByState(CredentialState.Done),
  ].reduce(
    (timestamps, credential) => ({
      ...timestamps,
      [credential.credentialId || credential.id]: new Date(credential.createdAt),
    }),
    {}
  )
  const [credentials, setCredentials] = useState<RetrievedCredentials>()
  const [attributes, setAttributes] = useState<Attribute[]>([])
  const [predicates, setPredicates] = useState<Predicate[]>([])
  const proof = useProofById(proofId)
  const { ListItems } = useTheme()

  const styles = StyleSheet.create({
    headerTextContainer: {
      paddingHorizontal: 25,
      paddingVertical: 16,
    },
    headerText: {
      ...ListItems.recordAttributeText,
      flexShrink: 1,
    },
    footerButton: {
      paddingTop: 10,
    },
    link: {
      ...ListItems.recordAttributeText,
      ...ListItems.recordLink,
      paddingVertical: 2,
    },
    valueContainer: {
      minHeight: ListItems.recordAttributeText.fontSize,
      paddingVertical: 4,
    },
  })

  if (!agent) {
    throw new Error('Unable to fetch agent from AFJ')
  }

  if (!proof) {
    throw new Error('Unable to fetch proof from AFJ')
  }

  useMemo(() => {
    const retrieveCredentialsForProof = async (proof: ProofRecord) => {
      try {
        const credentials = await agent.proofs.getRequestedCredentialsForProofRequest(proof.id)
        if (!credentials) {
          throw new Error(t('ProofRequest.RequestedCredentialsCouldNotBeFound'))
        }
        return credentials
      } catch (error: unknown) {
        dispatch({
          type: DispatchAction.ERROR_ADDED,
          payload: [{ error }],
        })
      }
    }

    retrieveCredentialsForProof(proof)
      .then((credentials) => {
        const markRevokedCredentials = (fields: Record<string, RequestedAttribute[] | RequestedPredicate[]> = {}) => {
          Object.values(fields).forEach((credentials) => {
            credentials
              .sort((a, b) => timestamps[b.credentialId].valueOf() - timestamps[a.credentialId].valueOf())
              .forEach((credential) => {
                // FIXME: Once hooks are updated this should no longer be necessary
                if (credential.revoked) {
                  dispatch({ type: DispatchAction.CREDENTIAL_REVOKED, payload: [credential] })
                }
              })
          })
        }
        markRevokedCredentials(credentials?.requestedAttributes)
        markRevokedCredentials(credentials?.requestedPredicates)
        setCredentials(credentials)

        const attributes = processProofAttributes(proof, credentials?.requestedAttributes)
        const predicates = processProofPredicates(proof, credentials?.requestedPredicates)
        setAttributes(attributes)
        setPredicates(predicates)
      })
      .catch(() => {
        const error = new BifoldError(
          'Unable to update retrieved credentials',
          'There was a problem while updating retrieved credentials.',
          1026
        )
        dispatch({
          type: DispatchAction.ERROR_ADDED,
          payload: [{ error }],
        })
      })
  }, [])

  useEffect(() => {
    if (proof.state === ProofState.Declined) {
      setDeclinedModalVisible(true)
    }
  }, [proof])

  const anyUnavailable = (fields: Record<string, RequestedAttribute[] | RequestedPredicate[]> = {}): boolean =>
    !Object.values(fields).length || Object.values(fields).some((credentials) => !credentials?.length)

  const anyRevoked = (fields: Record<string, RequestedAttribute[] | RequestedPredicate[]> = {}): boolean =>
    Object.values(fields).some((credentials) => credentials?.every((credential) => credential.revoked))

  // FIXME: Once AFJ is updated this should no longer be necessary.
  const filterRevokedCredentialsFromReceived = (
    credentials: RetrievedCredentials = { requestedAttributes: {}, requestedPredicates: {} }
  ): RetrievedCredentials => {
    return {
      requestedAttributes: Object.entries(credentials.requestedAttributes).reduce(
        (filteredCredentials, [attributeName, attributeValues]) => {
          return {
            ...filteredCredentials,
            [attributeName]: attributeValues.filter((credential) => !credential.revoked),
          }
        },
        {}
      ),
      requestedPredicates: Object.entries(credentials.requestedPredicates).reduce(
        (filteredCredentials, [predicateName, predicateValues]) => {
          return {
            ...filteredCredentials,
            [predicateName]: predicateValues.filter((credential) => !credential.revoked),
          }
        },
        {}
      ),
    }
  }

  const handleAcceptPress = async () => {
    try {
      setButtonsVisible(false)
      setPendingModalVisible(true)
      // FIXME: Once AFJ is updated this should no longer be necessary.
      const nonRevokedCredentials = filterRevokedCredentialsFromReceived(credentials)
      const automaticRequestedCreds =
        credentials && agent.proofs.autoSelectCredentialsForProofRequest(nonRevokedCredentials)
      if (!automaticRequestedCreds) {
        throw new Error(t('ProofRequest.RequestedCredentialsCouldNotBeFound'))
      }
      await agent.proofs.acceptRequest(proof.id, automaticRequestedCreds)
    } catch (e: unknown) {
      setButtonsVisible(true)
      setPendingModalVisible(false)
      const error = new BifoldError(
        'Unable to accept proof request',
        'There was a problem while accepting the proof request.',
        1025
      )
      dispatch({
        type: DispatchAction.ERROR_ADDED,
        payload: [{ error }],
      })
    }
  }

  const handleDeclinePress = async () => {
    setDeclinedModalVisible(true)
  }

  const onGoBackTouched = () => {
    setDeclinedModalVisible(false)
  }

  const onDeclinedConformationTouched = async () => {
    try {
      await agent.proofs.declineRequest(proof.id)
      setDidDeclineProofRequest(true)
    } catch (e: unknown) {
      const error = new BifoldError(
        'Unable to reject offer',
        'There was a problem while rejecting the credential offer.',
        1024
      )
      dispatch({
        type: DispatchAction.ERROR_ADDED,
        payload: [{ error }],
      })
    }
  }

  const connection = connectionRecordFromId(proof.connectionId)

  return (
    <>
      <Record
        header={() => (
          <View style={styles.headerTextContainer}>
            {anyUnavailable({ ...credentials?.requestedAttributes, ...credentials?.requestedPredicates }) ? (
              <View style={{ flexDirection: 'row', alignItems: 'center' }}>
                <Icon
                  style={{ marginLeft: -2, marginRight: 10 }}
                  name="highlight-off"
                  color={ListItems.proofIcon.color}
                  size={ListItems.proofIcon.fontSize}
                />
                <Text style={styles.headerText} testID={testIdWithKey('HeaderText')}>
                  <Title>{getConnectionName(connection) || t('ContactDetails.AContact')}</Title>{' '}
                  {t('ProofRequest.IsRequestingSomethingYouDontHaveAvailable')}:
                </Text>
              </View>
            ) : (
              <Text style={styles.headerText} testID={testIdWithKey('HeaderText')}>
                <Title>{getConnectionName(connection) || t('ContactDetails.AContact')}</Title>{' '}
                {t('ProofRequest.IsRequestingYouToShare')}:
              </Text>
            )}
          </View>
        )}
        footer={() => (
          <View style={{ marginBottom: 30 }}>
            {!(
              anyUnavailable({ ...credentials?.requestedAttributes, ...credentials?.requestedPredicates }) ||
              anyRevoked({ ...credentials?.requestedAttributes, ...credentials?.requestedPredicates })
            ) ? (
              <View style={styles.footerButton}>
                <Button
                  title={t('Global.Share')}
                  accessibilityLabel={t('Global.Share')}
                  testID={testIdWithKey('Share')}
                  buttonType={ButtonType.Primary}
                  onPress={handleAcceptPress}
                  disabled={!buttonsVisible}
                />
              </View>
            ) : null}
            <View style={styles.footerButton}>
              <Button
                title={t('Global.Decline')}
                accessibilityLabel={t('Global.Decline')}
                testID={testIdWithKey('Decline')}
                buttonType={
                  anyUnavailable({ ...credentials?.requestedAttributes, ...credentials?.requestedPredicates }) ||
                  anyRevoked({ ...credentials?.requestedAttributes, ...credentials?.requestedPredicates })
                    ? ButtonType.Primary
                    : ButtonType.Secondary
                }
                onPress={handleDeclinePress}
                disabled={!buttonsVisible}
              />
            </View>
          </View>
        )}
        fields={[...attributes, ...predicates]}
        field={(field) => {
          return (
            <RecordField
              field={field}
              fieldValue={(field) => (
                <>
                  {(!(field as Attribute)?.value && !(field as Predicate)?.pValue) || field?.revoked ? (
                    <View style={{ flexDirection: 'row', alignItems: 'center' }}>
                      <Icon
                        style={{ paddingTop: 2, paddingHorizontal: 2 }}
                        name="close"
                        color={ListItems.proofError.color}
                        size={ListItems.recordAttributeText.fontSize}
                      />

                      <Text
                        style={[ListItems.recordAttributeText, { color: ListItems.proofError.color }]}
                        testID={testIdWithKey('RevokedOrNotAvailable')}
                      >
                        {field?.revoked ? t('CredentialDetails.Revoked') : t('ProofRequest.NotAvailableInYourWallet')}
                      </Text>
                    </View>
                  ) : (
                    <Text style={ListItems.recordAttributeText} testID={testIdWithKey('AttributeValue')}>
                      {(field as Attribute)?.value || `${(field as Predicate)?.pType} ${(field as Predicate)?.pValue}`}
                    </Text>
                  )}
                  {(field as Attribute)?.value ? (
                    <TouchableOpacity
                      accessible={true}
                      accessibilityLabel={t('ProofRequest.Details')}
                      testID={testIdWithKey('Details')}
                      activeOpacity={1}
                      onPress={() =>
                        navigation.navigate(Screens.ProofRequestAttributeDetails, {
                          proofId,
                          attributeName: field.name,
                        })
                      }
                      style={styles.link}
                    >
                      <Text style={ListItems.recordAttributeText}>{t('ProofRequest.Details')}</Text>
                    </TouchableOpacity>
                  ) : null}
                </>
              )}
            />
          )
        }}
      />
      <ProofRequestAccepted visible={pendingModalVisible} proofId={proofId} />
      <ProofRequestDeclined
        visible={declinedModalVisible}
        proofId={proofId}
        didDeclineOffer={didDeclineProofRequest}
        onDeclinedConformationTouched={onDeclinedConformationTouched}
        onGoBackTouched={onGoBackTouched}
      />
    </>
  )
}

export default ProofRequest<|MERGE_RESOLUTION|>--- conflicted
+++ resolved
@@ -22,20 +22,14 @@
 import { useStore } from '../contexts/store'
 import { useTheme } from '../contexts/theme'
 import { BifoldError } from '../types/error'
-<<<<<<< HEAD
-import { NotificationStackParams, Screens, Stacks, TabStacks } from '../types/navigators'
-import { Attribute, Field, Predicate } from '../types/record'
+import { NotificationStackParams, Screens } from '../types/navigators'
+import { Attribute, Predicate } from '../types/record'
 import {
   connectionRecordFromId,
   getConnectionName,
   processProofAttributes,
   processProofPredicates,
 } from '../utils/helpers'
-=======
-import { NotificationStackParams, Screens } from '../types/navigators'
-import { Attribute } from '../types/record'
-import { connectionRecordFromId, getConnectionName, processProofAttributes } from '../utils/helpers'
->>>>>>> ba663ae2
 import { testIdWithKey } from '../utils/testable'
 
 import ProofRequestAccepted from './ProofRequestAccepted'
