--- conflicted
+++ resolved
@@ -34,27 +34,19 @@
   const [timer, setTimer] = useState<NodeJS.Timeout>()
   const credential = useCredentialById(credentialId)
   const navigation = useNavigation()
-<<<<<<< HEAD
-  const { ListItems } = useThemeContext()
+  const { ListItems } = useTheme()
   const imageDisplayOptions = {
     fill: ListItems.credentialIconColor.color,
     height: 250,
     width: 250,
   }
-=======
-  const { ColorPallet, TextTheme } = useTheme()
->>>>>>> 6c637ea1
   const styles = StyleSheet.create({
     container: {
       ...ListItems.credentialOfferBackground,
       flexGrow: 1,
-<<<<<<< HEAD
-=======
       flexDirection: 'column',
-      backgroundColor: ColorPallet.brand.primaryBackground,
       paddingHorizontal: 25,
       paddingTop: 20,
->>>>>>> 6c637ea1
     },
     image: {
       marginTop: 20,
@@ -116,18 +108,12 @@
   return (
     <Modal visible={visible} transparent={true} animationType={'none'}>
       <SafeAreaView style={[styles.container]}>
-<<<<<<< HEAD
-        {credentialDeliveryStatus === DeliveryStatus.Pending && (
-          <View style={[styles.messageContainer]}>
+        <View style={[styles.messageContainer]}>
+          {credentialDeliveryStatus === DeliveryStatus.Pending && (
             <Text
               style={[ListItems.credentialOfferTitle, styles.messageText]}
               testID={testIdWithKey('CredentialOnTheWay')}
             >
-=======
-        <View style={[styles.messageContainer]}>
-          {credentialDeliveryStatus === DeliveryStatus.Pending && (
-            <Text style={[TextTheme.headingThree, styles.messageText]} testID={testIdWithKey('CredentialOnTheWay')}>
->>>>>>> 6c637ea1
               {t('CredentialOffer.CredentialOnTheWay')}
             </Text>
           )}
@@ -148,34 +134,14 @@
         </View>
 
         {shouldShowDelayMessage && credentialDeliveryStatus === DeliveryStatus.Pending && (
-          <Text style={[TextTheme.normal, styles.delayMessageText]} testID={testIdWithKey('TakingTooLong')}>
+          <Text
+            style={[ListItems.credentialOfferDetails, styles.delayMessageText]}
+            testID={testIdWithKey('TakingTooLong')}
+          >
             {t('Connection.TakingTooLong')}
           </Text>
         )}
 
-<<<<<<< HEAD
-        {shouldShowDelayMessage && (
-          <View style={[styles.controlsContainer]}>
-            {credentialDeliveryStatus !== DeliveryStatus.Completed && (
-              <>
-                <Text
-                  style={[ListItems.credentialOfferDetails, styles.controlsMessageText]}
-                  testID={testIdWithKey('TakingTooLong')}
-                >
-                  {t('Connection.TakingTooLong')}
-                </Text>
-                <Button
-                  title={t('Loading.BackToHome')}
-                  accessibilityLabel={t('Loading.BackToHome')}
-                  testID={testIdWithKey('BackToHome')}
-                  onPress={onBackToHomeTouched}
-                  buttonType={ButtonType.Secondary}
-                />
-              </>
-            )}
-          </View>
-        )}
-=======
         <View style={[styles.controlsContainer]}>
           {shouldShowDelayMessage && credentialDeliveryStatus === DeliveryStatus.Pending && (
             <Button
@@ -186,7 +152,6 @@
               buttonType={ButtonType.Secondary}
             />
           )}
->>>>>>> 6c637ea1
 
           {credentialDeliveryStatus === DeliveryStatus.Completed && (
             <Button
