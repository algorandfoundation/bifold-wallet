import { render } from '@testing-library/react-native'
import React from 'react'
import { Text } from 'react-native'

import * as themeContext from '../../App/contexts/theme' // note we're importing with a * to import all the exports
import Onboarding, { OnboardingStyleSheet } from '../../App/screens/Onboarding'
import { createCarouselStyle } from '../../App/screens/OnboardingPages'
<<<<<<< HEAD
import { defaultTheme, ColorPallet, OnboardingTheme } from '../../App/theme'
import * as themeContext from '../../App/utils/themeContext' // note we're importing with a * to import all the exports

export const carousel: OnboardingStyleSheet = createCarouselStyle(OnboardingTheme)
=======
import { theme } from '../../App/theme'

export const carousel: OnboardingStyleSheet = createCarouselStyle(theme)
>>>>>>> 6c637ea1

const pages = [
  <>
    <Text testID={'bodyText'}>Hello</Text>
  </>,
  <>
    <Text testID={'bodyText'}>World</Text>
  </>,
]

describe('Onboarding', () => {
  it('Renders correctly', () => {
    jest.spyOn(themeContext, 'useTheme').mockImplementation(() => theme)
    const tree = render(<Onboarding pages={pages} nextButtonText="Next" previousButtonText="Back" style={carousel} />)

    expect(tree).toMatchSnapshot()
  })

  // it('Next works correctly', () => {
  //   // @ts-ignore
  //   const tree = renderer.create(<Onboarding pages={pages} onOnboardingDismissed={markTutorialFin} style={carousel} />)
  //   const b = tree.root!.findByProps({ testID: 'nextButton' })

  //   expect(markTutorialFin).toBeCalledTimes(1)
  // })

  it('Pages exist', async () => {
    jest.spyOn(themeContext, 'useTheme').mockImplementation(() => theme)
    const { findAllByTestId } = render(
      <Onboarding pages={pages} nextButtonText="Next" previousButtonText="Back" style={carousel} />
    )
    const foundPages = await findAllByTestId('bodyText')

    expect(foundPages.length).toBe(2)
  })
})<|MERGE_RESOLUTION|>--- conflicted
+++ resolved
@@ -5,16 +5,10 @@
 import * as themeContext from '../../App/contexts/theme' // note we're importing with a * to import all the exports
 import Onboarding, { OnboardingStyleSheet } from '../../App/screens/Onboarding'
 import { createCarouselStyle } from '../../App/screens/OnboardingPages'
-<<<<<<< HEAD
-import { defaultTheme, ColorPallet, OnboardingTheme } from '../../App/theme'
-import * as themeContext from '../../App/utils/themeContext' // note we're importing with a * to import all the exports
+import { OnboardingTheme } from '../../App/theme'
+import { theme } from '../../App/theme'
 
 export const carousel: OnboardingStyleSheet = createCarouselStyle(OnboardingTheme)
-=======
-import { theme } from '../../App/theme'
-
-export const carousel: OnboardingStyleSheet = createCarouselStyle(theme)
->>>>>>> 6c637ea1
 
 const pages = [
   <>
