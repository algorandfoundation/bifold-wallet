// Jest Snapshot v1, https://goo.gl/fbAQLP

exports[`displays a credential offer screen accepting a credential 1`] = `
Array [
  <RNCSafeAreaView
    edges={
      Array [
        "left",
        "right",
        "bottom",
      ]
    }
  >
    <RCTScrollView
      ListFooterComponent={
        <RecordFooter>
          <View
            style={
              Object {
                "backgroundColor": "#313132",
                "paddingBottom": 26,
                "paddingHorizontal": 25,
                "paddingVertical": 16,
              }
            }
          >
            <ConnectionAlert
              connectionID="faber.agent"
            />
            <View
              style={
                Object {
                  "paddingTop": 10,
                }
              }
            >
              <Button
                accessibilityLabel="Global.Accept"
                buttonType={1}
                disabled={false}
                onPress={[Function]}
                testID="com.ariesbifold:id/AcceptCredentialOffer"
                title="Global.Accept"
              />
            </View>
            <View
              style={
                Object {
                  "paddingTop": 10,
                }
              }
            >
              <Button
                accessibilityLabel="Global.Decline"
                buttonType={2}
                disabled={false}
                onPress={[Function]}
                testID="com.ariesbifold:id/DeclineCredentialOffer"
                title="Global.Decline"
              />
            </View>
          </View>
        </RecordFooter>
      }
      ListHeaderComponent={
        <RecordHeader>
          <React.Fragment>
            <View
              style={
                Object {
                  "paddingHorizontal": 25,
                  "paddingVertical": 16,
                }
              }
            >
              <Text
                style={
                  Object {
                    "color": "#FFFFFF",
                    "flexShrink": 1,
                    "fontSize": 18,
                    "fontWeight": "normal",
                  }
                }
                testID="com.ariesbifold:id/HeaderText"
              >
                <Text>
                  faber.agent
                </Text>
                 
                CredentialOffer.IsOfferingYouACredential
              </Text>
            </View>
            <CredentialCard
              credential={
                Object {
                  "_tags": Object {},
                  "autoAcceptCredential": undefined,
                  "connectionId": "d7e7f641-e0cc-46bc-908a-f351e2486b03",
                  "createdAt": "2022-02-22T19:55:43.975Z",
                  "credentialAttributes": Array [
                    Object {
                      "mime-type": undefined,
                      "name": "name",
                      "value": "Alice Smith",
                    },
                    Object {
                      "mime-type": undefined,
                      "name": "date",
                      "value": "2018-05-28",
                    },
                    Object {
                      "mime-type": undefined,
                      "name": "degree",
                      "value": "Maths",
                    },
                    Object {
                      "mime-type": undefined,
                      "name": "birthdate_dateint",
                      "value": "19980222",
                    },
                    Object {
                      "mime-type": undefined,
                      "name": "timestamp",
                      "value": "1645559742",
                    },
                  ],
                  "credentials": Array [],
                  "errorMessage": undefined,
                  "id": "0683de72-2d24-4c76-a471-424c832e4b93",
                  "linkedAttachments": undefined,
                  "metadata": Object {
                    "_internal/indyCredential": Object {
                      "credentialDefinitionId": undefined,
                      "schemaId": undefined,
                    },
                  },
                  "protocolVersion": undefined,
                  "revocationNotification": undefined,
                  "state": "offer-received",
                  "threadId": "a3a627ab-8425-4b05-9ea7-355099f5ad6f",
                }
              }
              style={
                Object {
                  "marginBottom": 16,
                  "marginHorizontal": 15,
                }
              }
            />
          </React.Fragment>
        </RecordHeader>
      }
      data={Array []}
      getItem={[Function]}
      getItemCount={[Function]}
      keyExtractor={[Function]}
      onContentSizeChange={[Function]}
      onLayout={[Function]}
      onMomentumScrollBegin={[Function]}
      onMomentumScrollEnd={[Function]}
      onScroll={[Function]}
      onScrollBeginDrag={[Function]}
      onScrollEndDrag={[Function]}
      removeClippedSubviews={false}
      renderItem={[Function]}
      scrollEventThrottle={50}
      stickyHeaderIndices={Array []}
      viewabilityConfigCallbackPairs={Array []}
    >
      <View>
        <View
          onLayout={[Function]}
        >
          <View
            style={
              Object {
                "backgroundColor": "#000000",
              }
            }
          >
            <View
              style={
                Object {
                  "paddingHorizontal": 25,
                  "paddingVertical": 16,
                }
              }
            >
              <Text
                style={
                  Object {
                    "color": "#FFFFFF",
                    "flexShrink": 1,
                    "fontSize": 18,
                    "fontWeight": "normal",
                  }
                }
                testID="com.ariesbifold:id/HeaderText"
              >
                <Text>
                  faber.agent
                </Text>
                 
                CredentialOffer.IsOfferingYouACredential
              </Text>
            </View>
            <RNGestureHandlerButton
              collapsable={false}
              onGestureEvent={[Function]}
              onGestureHandlerEvent={[Function]}
              onGestureHandlerStateChange={[Function]}
              onHandlerStateChange={[Function]}
              rippleColor={0}
              testID="com.ariesbifold:id/ShowCredentialDetails"
            >
              <View
                accessible={true}
                style={
                  Object {
                    "backgroundColor": "#15C477",
                    "borderRadius": 15,
                    "height": 375,
                    "marginBottom": 16,
                    "marginHorizontal": 15,
                    "opacity": 1,
                  }
                }
              >
                <View
                  style={
                    Object {
                      "flexGrow": 1,
                    }
                  }
                  testID="com.ariesbifold:id/CredentialCard"
                >
                  <View
                    onLayout={[Function]}
                    style={
                      Array [
                        Object {
                          "backgroundColor": "rgba(0,0,0,0)",
                          "borderTopLeftRadius": 15,
                          "borderTopRightRadius": 15,
                          "flexDirection": "row",
                          "height": 100,
                          "paddingHorizontal": 10,
                          "paddingVertical": 10,
                        },
                      ]
                    }
                    testID="com.ariesbifold:id/CredentialCardHeader"
                  >
                    <Text
                      ellipsizeMode="tail"
                      maxFontSizeMultiplier={1}
                      numberOfLines={1}
                      style={
                        Array [
                          Object {
                            "color": "#FFFFFF",
                            "fontSize": 14,
                            "fontWeight": "bold",
                          },
                          Object {
                            "color": "#313132",
                            "paddingHorizontal": 5,
                            "width": "50%",
                          },
                        ]
                      }
                      testID="com.ariesbifold:id/CredentialIssuer"
                    >
                      faber.agent
                    </Text>
                    <Text
                      ellipsizeMode="tail"
                      maxFontSizeMultiplier={1}
                      numberOfLines={1}
                      style={
                        Array [
                          Object {
                            "color": "#FFFFFF",
                            "fontSize": 14,
                            "fontWeight": "bold",
                          },
                          Object {
                            "color": "#313132",
                            "paddingHorizontal": 5,
                            "textAlign": "right",
                            "width": "50%",
                          },
                        ]
                      }
                      testID="com.ariesbifold:id/CredentialName"
                    >
                      Credential
                    </Text>
                  </View>
                  <View
                    style={
                      Object {
                        "flexGrow": 1,
                      }
                    }
                    testID="com.ariesbifold:id/CredentialCardBody"
                  />
                  <View
                    style={
                      Object {
                        "backgroundColor": "rgba(0,0,0,0)",
                        "borderBottomLeftRadius": 15,
                        "borderBottomRightRadius": 15,
                        "flexDirection": "row",
                        "paddingHorizontal": 10,
                        "paddingVertical": 10,
                      }
                    }
                    testID="com.ariesbifold:id/CredentialCardFooter"
                  >
                    <Text
                      maxFontSizeMultiplier={1}
                      style={
                        Array [
                          Object {
                            "color": "#FFFFFF",
                            "fontSize": 14,
                            "fontWeight": "normal",
                          },
                          Object {
                            "color": "#313132",
                          },
                        ]
                      }
                      testID="com.ariesbifold:id/CredentialIssued"
                    >
                      CredentialDetails.Issued
                      : 
                      Feb 22, 2022
                    </Text>
                  </View>
                </View>
              </View>
            </RNGestureHandlerButton>
          </View>
        </View>
        <View
          onLayout={[Function]}
        >
          <View
            style={
              Object {
                "backgroundColor": "#000000",
                "height": "100%",
              }
            }
          >
            <View
              style={
                Object {
                  "backgroundColor": "#313132",
                  "paddingBottom": 26,
                  "paddingHorizontal": 25,
                  "paddingVertical": 16,
                }
              }
            >
              <View
                style={
                  Object {
                    "borderLeftColor": "#FCBA19",
                    "borderLeftWidth": 10,
                    "flex": 1,
                    "marginVertical": 15,
                    "paddingLeft": 10,
                    "paddingVertical": 15,
                  }
                }
              >
                <View
                  style={
                    Object {
                      "flexDirection": "row",
                    }
                  }
                >
                  <Text
                    style={
                      Object {
                        "color": "#FFFFFF",
                        "fontSize": 20,
                        "fontWeight": "bold",
                        "marginBottom": 5,
                      }
                    }
                  >
                    ConnectionAlert.AddedContacts
                  </Text>
                  <Text
                    allowFontScaling={false}
                    onPress={[Function]}
                    style={
                      Array [
                        Object {
                          "color": undefined,
                          "fontSize": 30,
                        },
                        Object {
                          "color": "#FFFFFF",
                          "marginLeft": 10,
                        },
                        Object {
                          "fontFamily": "Material Design Icons",
                          "fontStyle": "normal",
                          "fontWeight": "normal",
                        },
                        Object {},
                      ]
                    }
                  >
                    󰋽
                  </Text>
                </View>
                <Text
                  style={
                    Object {
                      "color": "#FFFFFF",
                      "fontSize": 18,
                      "fontWeight": "normal",
                      "marginVertical": 5,
                    }
                  }
                >
                  ConnectionAlert.NotificationBodyUpperfaber.agentConnectionAlert.NotificationBodyLower
                </Text>
              </View>
              <View
                style={
                  Object {
                    "paddingTop": 10,
                  }
                }
              >
                <View
                  accessibilityLabel="Global.Accept"
                  accessibilityState={
                    Object {
                      "disabled": false,
                    }
                  }
                  accessible={true}
                  focusable={true}
                  onClick={[Function]}
                  onResponderGrant={[Function]}
                  onResponderMove={[Function]}
                  onResponderRelease={[Function]}
                  onResponderTerminate={[Function]}
                  onResponderTerminationRequest={[Function]}
                  onStartShouldSetResponder={[Function]}
                  style={
                    Object {
                      "backgroundColor": "#42803E",
                      "borderRadius": 4,
                      "opacity": 1,
                      "padding": 16,
                    }
                  }
                  testID="com.ariesbifold:id/AcceptCredentialOffer"
                >
                  <Text
                    style={
                      Array [
                        Object {
                          "color": "#FFFFFF",
                          "fontSize": 18,
                          "fontWeight": "bold",
                          "textAlign": "center",
                        },
                        false,
                      ]
                    }
                  >
                    Global.Accept
                  </Text>
                </View>
              </View>
              <View
                style={
                  Object {
                    "paddingTop": 10,
                  }
                }
              >
                <View
                  accessibilityLabel="Global.Decline"
                  accessibilityState={
                    Object {
                      "disabled": false,
                    }
                  }
                  accessible={true}
                  focusable={true}
                  onClick={[Function]}
                  onResponderGrant={[Function]}
                  onResponderMove={[Function]}
                  onResponderRelease={[Function]}
                  onResponderTerminate={[Function]}
                  onResponderTerminationRequest={[Function]}
                  onStartShouldSetResponder={[Function]}
                  style={
                    Object {
                      "borderColor": "#42803E",
                      "borderRadius": 4,
                      "borderWidth": 2,
                      "opacity": 1,
                      "padding": 16,
                    }
                  }
                  testID="com.ariesbifold:id/DeclineCredentialOffer"
                >
                  <Text
                    style={
                      Array [
                        Object {
                          "color": "#42803E",
                          "fontSize": 18,
                          "fontWeight": "bold",
                          "textAlign": "center",
                        },
                        false,
                      ]
                    }
                  >
                    Global.Decline
                  </Text>
                </View>
              </View>
            </View>
          </View>
        </View>
      </View>
    </RCTScrollView>
  </RNCSafeAreaView>,
  <Modal
    animationType="none"
    hardwareAccelerated={false}
    transparent={true}
    visible={true}
  >
    <RNCSafeAreaView
      style={
        Object {
          "backgroundColor": "#000000",
        }
      }
    >
      <RCTScrollView
        style={
          Array [
            Object {
              "backgroundColor": "#000000",
              "height": "100%",
              "padding": 20,
            },
          ]
        }
      >
        <View>
          <View
            style={
              Array [
                Object {
                  "alignItems": "center",
                },
              ]
            }
          >
            <Text
              style={
                Array [
                  Object {
                    "color": "#FFFFFF",
                    "fontSize": 26,
                    "fontWeight": "bold",
                  },
                  Object {
                    "fontWeight": "normal",
                    "marginTop": 30,
                    "textAlign": "center",
                  },
                ]
              }
              testID="com.ariesbifold:id/CredentialOnTheWay"
            >
              CredentialOffer.CredentialOnTheWay
            </Text>
          </View>
          <View
            style={
              Array [
                Object {
                  "marginTop": 20,
                },
                Object {
                  "alignItems": "center",
                  "justifyContent": "flex-end",
                  "minHeight": 250,
                },
              ]
            }
          >
            <View
              style={
                Array [
                  Object {
                    "flexDirection": "column",
                  },
                ]
              }
            >
              <
                height={110}
                style={
                  Array [
                    Object {
                      "backgroundColor": "transparent",
                      "marginTop": -30,
                      "position": "absolute",
                    },
                  ]
                }
                width={110}
              />
              <View
                style={
                  Object {
                    "opacity": 0,
                    "transform": Array [
                      Object {
                        "translateY": -90,
                      },
                    ],
                  }
                }
              >
                <
                  height={110}
                  style={
                    Array [
                      Object {
                        "backgroundColor": "transparent",
                        "marginLeft": 10,
                        "position": "absolute",
                      },
                    ]
                  }
                  width={110}
                />
              </View>
              <
                height={140}
                style={
                  Array [
                    Object {
                      "backgroundColor": "transparent",
                    },
                  ]
                }
                width={140}
              />
            </View>
          </View>
        </View>
      </RCTScrollView>
      <View
        style={
          Array [
            Object {
              "margin": 20,
              "marginTop": "auto",
            },
          ]
        }
      >
        <View>
<<<<<<< HEAD
=======
          <View
            accessibilityLabel="Loading.BackToHome"
            accessibilityState={
              Object {
                "disabled": false,
              }
            }
            accessible={true}
            focusable={true}
            onClick={[Function]}
            onResponderGrant={[Function]}
            onResponderMove={[Function]}
            onResponderRelease={[Function]}
            onResponderTerminate={[Function]}
            onResponderTerminationRequest={[Function]}
            onStartShouldSetResponder={[Function]}
            style={
              Object {
                "borderColor": "#42803E",
                "borderRadius": 4,
                "borderWidth": 2,
                "opacity": 1,
                "padding": 16,
              }
            }
            testID="com.ariesbifold:id/BackToHome"
          >
            <Text
              style={
                Array [
                  Object {
                    "color": "#42803E",
                    "fontSize": 18,
                    "fontWeight": "bold",
                    "textAlign": "center",
                  },
                  false,
                ]
              }
            >
              Loading.BackToHome
            </Text>
          </View>
        </View>
      </View>
    </RNCSafeAreaView>
  </Modal>
</RNCSafeAreaView>
`;

exports[`displays a credential offer screen declining a credential 1`] = `
<RNCSafeAreaView
  edges={
    Array [
      "bottom",
      "left",
      "right",
    ]
  }
  style={
    Object {
      "flexGrow": 1,
    }
  }
>
  <RCTScrollView
    ListFooterComponent={
      <RecordFooter>
        <View
          style={
            Object {
              "backgroundColor": "#313132",
              "paddingBottom": 26,
              "paddingHorizontal": 25,
              "paddingVertical": 16,
            }
          }
        >
          <ConnectionAlert
            connectionID="faber.agent"
          />
>>>>>>> e5fc67f4
          <View
            accessibilityLabel="Loading.BackToHome"
            accessibilityState={
              Object {
                "disabled": false,
              }
            }
            accessible={true}
            focusable={true}
            onClick={[Function]}
            onResponderGrant={[Function]}
            onResponderMove={[Function]}
            onResponderRelease={[Function]}
            onResponderTerminate={[Function]}
            onResponderTerminationRequest={[Function]}
            onStartShouldSetResponder={[Function]}
            style={
              Object {
                "borderColor": "#42803E",
                "borderRadius": 4,
                "borderWidth": 2,
                "opacity": 1,
                "padding": 16,
              }
            }
            testID="com.ariesbifold:id/BackToHome"
          >
            <Text
              style={
                Array [
                  Object {
                    "color": "#42803E",
                    "fontSize": 18,
                    "fontWeight": "bold",
                    "textAlign": "center",
                  },
                  false,
                ]
              }
            >
              Loading.BackToHome
            </Text>
          </View>
        </View>
      </View>
    </RNCSafeAreaView>
  </Modal>,
]
`;

exports[`displays a credential offer screen declining a credential 1`] = `
Array [
  <RNCSafeAreaView
    edges={
      Array [
        "left",
        "right",
        "bottom",
      ]
    }
  >
    <RCTScrollView
      ListFooterComponent={
        <RecordFooter>
          <View
            style={
              Object {
                "backgroundColor": "#313132",
                "paddingBottom": 26,
                "paddingHorizontal": 25,
                "paddingVertical": 16,
              }
            }
          >
            <ConnectionAlert
              connectionID="faber.agent"
            />
            <View
              style={
                Object {
                  "paddingTop": 10,
                }
              }
            >
              <Button
                accessibilityLabel="Global.Accept"
                buttonType={1}
                disabled={false}
                onPress={[Function]}
                testID="com.ariesbifold:id/AcceptCredentialOffer"
                title="Global.Accept"
              />
            </View>
            <View
              style={
                Object {
                  "paddingTop": 10,
                }
              }
            >
              <Button
                accessibilityLabel="Global.Decline"
                buttonType={2}
                disabled={false}
                onPress={[Function]}
                testID="com.ariesbifold:id/DeclineCredentialOffer"
                title="Global.Decline"
              />
            </View>
          </View>
        </RecordFooter>
      }
      ListHeaderComponent={
        <RecordHeader>
          <React.Fragment>
            <View
              style={
                Object {
                  "paddingHorizontal": 25,
                  "paddingVertical": 16,
                }
              }
            >
              <Text
                style={
                  Object {
                    "color": "#FFFFFF",
                    "flexShrink": 1,
                    "fontSize": 18,
                    "fontWeight": "normal",
                  }
                }
                testID="com.ariesbifold:id/HeaderText"
              >
                <Text>
                  faber.agent
                </Text>
                 
                CredentialOffer.IsOfferingYouACredential
              </Text>
            </View>
            <CredentialCard
              credential={
                Object {
                  "_tags": Object {},
                  "autoAcceptCredential": undefined,
                  "connectionId": "d7e7f641-e0cc-46bc-908a-f351e2486b03",
                  "createdAt": "2022-02-22T19:55:43.975Z",
                  "credentialAttributes": Array [
                    Object {
                      "mime-type": undefined,
                      "name": "name",
                      "value": "Alice Smith",
                    },
                    Object {
                      "mime-type": undefined,
                      "name": "date",
                      "value": "2018-05-28",
                    },
                    Object {
                      "mime-type": undefined,
                      "name": "degree",
                      "value": "Maths",
                    },
                    Object {
                      "mime-type": undefined,
                      "name": "birthdate_dateint",
                      "value": "19980222",
                    },
                    Object {
                      "mime-type": undefined,
                      "name": "timestamp",
                      "value": "1645559742",
                    },
                  ],
                  "credentials": Array [],
                  "errorMessage": undefined,
                  "id": "0683de72-2d24-4c76-a471-424c832e4b93",
                  "linkedAttachments": undefined,
                  "metadata": Object {
                    "_internal/indyCredential": Object {
                      "credentialDefinitionId": undefined,
                      "schemaId": undefined,
                    },
                  },
                  "protocolVersion": undefined,
                  "revocationNotification": undefined,
                  "state": "offer-received",
                  "threadId": "a3a627ab-8425-4b05-9ea7-355099f5ad6f",
                }
              }
              style={
                Object {
                  "marginBottom": 16,
                  "marginHorizontal": 15,
                }
              }
            />
          </React.Fragment>
        </RecordHeader>
      }
      data={Array []}
      getItem={[Function]}
      getItemCount={[Function]}
      keyExtractor={[Function]}
      onContentSizeChange={[Function]}
      onLayout={[Function]}
      onMomentumScrollBegin={[Function]}
      onMomentumScrollEnd={[Function]}
      onScroll={[Function]}
      onScrollBeginDrag={[Function]}
      onScrollEndDrag={[Function]}
      removeClippedSubviews={false}
      renderItem={[Function]}
      scrollEventThrottle={50}
      stickyHeaderIndices={Array []}
      viewabilityConfigCallbackPairs={Array []}
    >
      <View>
        <View
          onLayout={[Function]}
        >
          <View
            style={
              Object {
                "backgroundColor": "#000000",
              }
            }
          >
            <View
              style={
                Object {
                  "paddingHorizontal": 25,
                  "paddingVertical": 16,
                }
              }
            >
              <Text
                style={
                  Object {
                    "color": "#FFFFFF",
                    "flexShrink": 1,
                    "fontSize": 18,
                    "fontWeight": "normal",
                  }
                }
                testID="com.ariesbifold:id/HeaderText"
              >
                <Text>
                  faber.agent
                </Text>
                 
                CredentialOffer.IsOfferingYouACredential
              </Text>
            </View>
            <RNGestureHandlerButton
              collapsable={false}
              onGestureEvent={[Function]}
              onGestureHandlerEvent={[Function]}
              onGestureHandlerStateChange={[Function]}
              onHandlerStateChange={[Function]}
              rippleColor={0}
              testID="com.ariesbifold:id/ShowCredentialDetails"
            >
              <View
                accessible={true}
                collapsable={false}
                nativeID="animatedComponent"
                style={
                  Object {
                    "backgroundColor": "#15C477",
                    "borderRadius": 15,
                    "height": 375,
                    "marginBottom": 16,
                    "marginHorizontal": 15,
                    "opacity": 1,
                  }
                }
              >
                <View
                  style={
                    Object {
                      "flexGrow": 1,
                    }
                  }
                  testID="com.ariesbifold:id/CredentialCard"
                >
                  <View
                    onLayout={[Function]}
                    style={
                      Array [
                        Object {
                          "backgroundColor": "rgba(0,0,0,0)",
                          "borderTopLeftRadius": 15,
                          "borderTopRightRadius": 15,
                          "flexDirection": "row",
                          "height": 100,
                          "paddingHorizontal": 10,
                          "paddingVertical": 10,
                        },
                      ]
                    }
                    testID="com.ariesbifold:id/CredentialCardHeader"
                  >
                    <Text
                      ellipsizeMode="tail"
                      maxFontSizeMultiplier={1}
                      numberOfLines={1}
                      style={
                        Array [
                          Object {
                            "color": "#FFFFFF",
                            "fontSize": 14,
                            "fontWeight": "bold",
                          },
                          Object {
                            "color": "#313132",
                            "paddingHorizontal": 5,
                            "width": "50%",
                          },
                        ]
                      }
                      testID="com.ariesbifold:id/CredentialIssuer"
                    >
                      faber.agent
                    </Text>
                    <Text
                      ellipsizeMode="tail"
                      maxFontSizeMultiplier={1}
                      numberOfLines={1}
                      style={
                        Array [
                          Object {
                            "color": "#FFFFFF",
                            "fontSize": 14,
                            "fontWeight": "bold",
                          },
                          Object {
                            "color": "#313132",
                            "paddingHorizontal": 5,
                            "textAlign": "right",
                            "width": "50%",
                          },
                        ]
                      }
                      testID="com.ariesbifold:id/CredentialName"
                    >
                      Credential
                    </Text>
                  </View>
                  <View
                    style={
                      Object {
                        "flexGrow": 1,
                      }
                    }
                    testID="com.ariesbifold:id/CredentialCardBody"
                  />
                  <View
                    style={
                      Object {
                        "backgroundColor": "rgba(0,0,0,0)",
                        "borderBottomLeftRadius": 15,
                        "borderBottomRightRadius": 15,
                        "flexDirection": "row",
                        "paddingHorizontal": 10,
                        "paddingVertical": 10,
                      }
                    }
                    testID="com.ariesbifold:id/CredentialCardFooter"
                  >
                    <Text
                      maxFontSizeMultiplier={1}
                      style={
                        Array [
                          Object {
                            "color": "#FFFFFF",
                            "fontSize": 14,
                            "fontWeight": "normal",
                          },
                          Object {
                            "color": "#313132",
                          },
                        ]
                      }
                      testID="com.ariesbifold:id/CredentialIssued"
                    >
                      CredentialDetails.Issued
                      : 
                      Feb 22, 2022
                    </Text>
                  </View>
                </View>
              </View>
            </RNGestureHandlerButton>
          </View>
        </View>
        <View
          onLayout={[Function]}
        >
          <View
            style={
              Object {
                "backgroundColor": "#000000",
                "height": "100%",
              }
            }
          >
            <View
              style={
                Object {
                  "backgroundColor": "#313132",
                  "paddingBottom": 26,
                  "paddingHorizontal": 25,
                  "paddingVertical": 16,
                }
              }
            >
              <View
                style={
                  Object {
                    "borderLeftColor": "#FCBA19",
                    "borderLeftWidth": 10,
                    "flex": 1,
                    "marginVertical": 15,
                    "paddingLeft": 10,
                    "paddingVertical": 15,
                  }
                }
              >
                <View
                  style={
                    Object {
                      "flexDirection": "row",
                    }
                  }
                >
                  <Text
                    style={
                      Object {
                        "color": "#FFFFFF",
                        "fontSize": 20,
                        "fontWeight": "bold",
                        "marginBottom": 5,
                      }
                    }
                  >
                    ConnectionAlert.AddedContacts
                  </Text>
                  <Text
                    allowFontScaling={false}
                    onPress={[Function]}
                    style={
                      Array [
                        Object {
                          "color": undefined,
                          "fontSize": 30,
                        },
                        Object {
                          "color": "#FFFFFF",
                          "marginLeft": 10,
                        },
                        Object {
                          "fontFamily": "Material Design Icons",
                          "fontStyle": "normal",
                          "fontWeight": "normal",
                        },
                        Object {},
                      ]
                    }
                  >
                    󰋽
                  </Text>
                </View>
                <Text
                  style={
                    Object {
                      "color": "#FFFFFF",
                      "fontSize": 18,
                      "fontWeight": "normal",
                      "marginVertical": 5,
                    }
                  }
                >
                  ConnectionAlert.NotificationBodyUpperfaber.agentConnectionAlert.NotificationBodyLower
                </Text>
              </View>
              <View
                style={
                  Object {
                    "paddingTop": 10,
                  }
                }
              >
                <View
                  accessibilityLabel="Global.Accept"
                  accessibilityState={
                    Object {
                      "disabled": false,
                    }
                  }
                  accessible={true}
                  focusable={true}
                  onClick={[Function]}
                  onResponderGrant={[Function]}
                  onResponderMove={[Function]}
                  onResponderRelease={[Function]}
                  onResponderTerminate={[Function]}
                  onResponderTerminationRequest={[Function]}
                  onStartShouldSetResponder={[Function]}
                  style={
                    Object {
                      "backgroundColor": "#42803E",
                      "borderRadius": 4,
                      "opacity": 1,
                      "padding": 16,
                    }
                  }
                  testID="com.ariesbifold:id/AcceptCredentialOffer"
                >
                  <Text
                    style={
                      Array [
                        Object {
                          "color": "#FFFFFF",
                          "fontSize": 18,
                          "fontWeight": "bold",
                          "textAlign": "center",
                        },
                        false,
                      ]
                    }
                  >
                    Global.Accept
                  </Text>
                </View>
              </View>
              <View
                style={
                  Object {
                    "paddingTop": 10,
                  }
                }
              >
                <View
                  accessibilityLabel="Global.Decline"
                  accessibilityState={
                    Object {
                      "disabled": false,
                    }
                  }
                  accessible={true}
                  focusable={true}
                  onClick={[Function]}
                  onResponderGrant={[Function]}
                  onResponderMove={[Function]}
                  onResponderRelease={[Function]}
                  onResponderTerminate={[Function]}
                  onResponderTerminationRequest={[Function]}
                  onStartShouldSetResponder={[Function]}
                  style={
                    Object {
                      "borderColor": "#42803E",
                      "borderRadius": 4,
                      "borderWidth": 2,
                      "opacity": 1,
                      "padding": 16,
                    }
                  }
                  testID="com.ariesbifold:id/DeclineCredentialOffer"
                >
                  <Text
                    style={
                      Array [
                        Object {
                          "color": "#42803E",
                          "fontSize": 18,
                          "fontWeight": "bold",
                          "textAlign": "center",
                        },
                        false,
                      ]
                    }
                  >
                    Global.Decline
                  </Text>
                </View>
              </View>
            </View>
          </View>
        </View>
      </View>
    </RCTScrollView>
  </RNCSafeAreaView>,
  <Modal
    animationType="none"
    hardwareAccelerated={false}
    transparent={true}
    visible={false}
  >
    <RNCSafeAreaView
      style={
        Object {
          "backgroundColor": "#000000",
        }
      }
    >
      <RCTScrollView
        style={
          Array [
            Object {
              "backgroundColor": "#000000",
              "height": "100%",
              "padding": 20,
            },
          ]
        }
      >
        <View>
          <View
            style={
              Array [
                Object {
                  "alignItems": "center",
                },
              ]
            }
          >
            <Text
              style={
                Array [
                  Object {
                    "color": "#FFFFFF",
                    "fontSize": 26,
                    "fontWeight": "bold",
                  },
                  Object {
                    "fontWeight": "normal",
                    "marginTop": 30,
                    "textAlign": "center",
                  },
                ]
              }
              testID="com.ariesbifold:id/CredentialOnTheWay"
            >
              CredentialOffer.CredentialOnTheWay
            </Text>
          </View>
          <View
            style={
              Array [
                Object {
                  "marginTop": 20,
                },
                Object {
                  "alignItems": "center",
                  "justifyContent": "flex-end",
                  "minHeight": 250,
                },
              ]
            }
          >
            <View
              style={
                Array [
                  Object {
                    "flexDirection": "column",
                  },
                ]
              }
            >
              <
                height={110}
                style={
                  Array [
                    Object {
                      "backgroundColor": "transparent",
                      "marginTop": -30,
                      "position": "absolute",
                    },
                  ]
                }
                width={110}
              />
              <View
                style={
                  Object {
                    "opacity": 0,
                    "transform": Array [
                      Object {
                        "translateY": -90,
                      },
                    ],
                  }
                }
              >
                <
                  height={110}
                  style={
                    Array [
                      Object {
                        "backgroundColor": "transparent",
                        "marginLeft": 10,
                        "position": "absolute",
                      },
                    ]
                  }
                  width={110}
                />
              </View>
              <
                height={140}
                style={
                  Array [
                    Object {
                      "backgroundColor": "transparent",
                    },
                  ]
                }
                width={140}
              />
            </View>
          </View>
        </View>
      </RCTScrollView>
      <View
        style={
          Array [
            Object {
              "margin": 20,
              "marginTop": "auto",
            },
          ]
        }
      >
        <View>
<<<<<<< HEAD
=======
          <View
            accessibilityLabel="Loading.BackToHome"
            accessibilityState={
              Object {
                "disabled": false,
              }
            }
            accessible={true}
            focusable={true}
            onClick={[Function]}
            onResponderGrant={[Function]}
            onResponderMove={[Function]}
            onResponderRelease={[Function]}
            onResponderTerminate={[Function]}
            onResponderTerminationRequest={[Function]}
            onStartShouldSetResponder={[Function]}
            style={
              Object {
                "borderColor": "#42803E",
                "borderRadius": 4,
                "borderWidth": 2,
                "opacity": 1,
                "padding": 16,
              }
            }
            testID="com.ariesbifold:id/BackToHome"
          >
            <Text
              style={
                Array [
                  Object {
                    "color": "#42803E",
                    "fontSize": 18,
                    "fontWeight": "bold",
                    "textAlign": "center",
                  },
                  false,
                ]
              }
            >
              Loading.BackToHome
            </Text>
          </View>
        </View>
      </View>
    </RNCSafeAreaView>
  </Modal>
</RNCSafeAreaView>
`;

exports[`displays a credential offer screen renders correctly 1`] = `
<RNCSafeAreaView
  edges={
    Array [
      "bottom",
      "left",
      "right",
    ]
  }
  style={
    Object {
      "flexGrow": 1,
    }
  }
>
  <RCTScrollView
    ListFooterComponent={
      <RecordFooter>
        <View
          style={
            Object {
              "backgroundColor": "#313132",
              "paddingBottom": 26,
              "paddingHorizontal": 25,
              "paddingVertical": 16,
            }
          }
        >
          <ConnectionAlert
            connectionID="faber.agent"
          />
>>>>>>> e5fc67f4
          <View
            accessibilityLabel="Loading.BackToHome"
            accessibilityState={
              Object {
                "disabled": false,
              }
            }
            accessible={true}
            focusable={true}
            onClick={[Function]}
            onResponderGrant={[Function]}
            onResponderMove={[Function]}
            onResponderRelease={[Function]}
            onResponderTerminate={[Function]}
            onResponderTerminationRequest={[Function]}
            onStartShouldSetResponder={[Function]}
            style={
              Object {
                "borderColor": "#42803E",
                "borderRadius": 4,
                "borderWidth": 2,
                "opacity": 1,
                "padding": 16,
              }
            }
            testID="com.ariesbifold:id/BackToHome"
          >
            <Text
              style={
                Array [
                  Object {
                    "color": "#42803E",
                    "fontSize": 18,
                    "fontWeight": "bold",
                    "textAlign": "center",
                  },
                  false,
                ]
              }
            >
              Loading.BackToHome
            </Text>
          </View>
        </View>
      </View>
    </RNCSafeAreaView>
  </Modal>,
]
`;

exports[`displays a credential offer screen renders correctly 1`] = `
Array [
  <RNCSafeAreaView
    edges={
      Array [
        "left",
        "right",
        "bottom",
      ]
    }
  >
    <RCTScrollView
      ListFooterComponent={
        <RecordFooter>
          <View
            style={
              Object {
                "backgroundColor": "#313132",
                "paddingBottom": 26,
                "paddingHorizontal": 25,
                "paddingVertical": 16,
              }
            }
          >
            <ConnectionAlert
              connectionID="faber.agent"
            />
            <View
              style={
                Object {
                  "paddingTop": 10,
                }
              }
            >
              <Button
                accessibilityLabel="Global.Accept"
                buttonType={1}
                disabled={false}
                onPress={[Function]}
                testID="com.ariesbifold:id/AcceptCredentialOffer"
                title="Global.Accept"
              />
            </View>
            <View
              style={
                Object {
                  "paddingTop": 10,
                }
              }
            >
              <Button
                accessibilityLabel="Global.Decline"
                buttonType={2}
                disabled={false}
                onPress={[Function]}
                testID="com.ariesbifold:id/DeclineCredentialOffer"
                title="Global.Decline"
              />
            </View>
          </View>
        </RecordFooter>
      }
      ListHeaderComponent={
        <RecordHeader>
          <React.Fragment>
            <View
              style={
                Object {
                  "paddingHorizontal": 25,
                  "paddingVertical": 16,
                }
              }
            >
              <Text
                style={
                  Object {
                    "color": "#FFFFFF",
                    "flexShrink": 1,
                    "fontSize": 18,
                    "fontWeight": "normal",
                  }
                }
                testID="com.ariesbifold:id/HeaderText"
              >
                <Text>
                  faber.agent
                </Text>
                 
                CredentialOffer.IsOfferingYouACredential
              </Text>
            </View>
            <CredentialCard
              credential={
                Object {
                  "_tags": Object {},
                  "autoAcceptCredential": undefined,
                  "connectionId": "d7e7f641-e0cc-46bc-908a-f351e2486b03",
                  "createdAt": "2022-02-22T19:55:43.975Z",
                  "credentialAttributes": Array [
                    Object {
                      "mime-type": undefined,
                      "name": "name",
                      "value": "Alice Smith",
                    },
                    Object {
                      "mime-type": undefined,
                      "name": "date",
                      "value": "2018-05-28",
                    },
                    Object {
                      "mime-type": undefined,
                      "name": "degree",
                      "value": "Maths",
                    },
                    Object {
                      "mime-type": undefined,
                      "name": "birthdate_dateint",
                      "value": "19980222",
                    },
                    Object {
                      "mime-type": undefined,
                      "name": "timestamp",
                      "value": "1645559742",
                    },
                  ],
                  "credentials": Array [],
                  "errorMessage": undefined,
                  "id": "0683de72-2d24-4c76-a471-424c832e4b93",
                  "linkedAttachments": undefined,
                  "metadata": Object {
                    "_internal/indyCredential": Object {
                      "credentialDefinitionId": undefined,
                      "schemaId": undefined,
                    },
                  },
                  "protocolVersion": undefined,
                  "revocationNotification": undefined,
                  "state": "offer-received",
                  "threadId": "a3a627ab-8425-4b05-9ea7-355099f5ad6f",
                }
              }
              style={
                Object {
                  "marginBottom": 16,
                  "marginHorizontal": 15,
                }
              }
            />
          </React.Fragment>
        </RecordHeader>
      }
      data={Array []}
      getItem={[Function]}
      getItemCount={[Function]}
      keyExtractor={[Function]}
      onContentSizeChange={[Function]}
      onLayout={[Function]}
      onMomentumScrollBegin={[Function]}
      onMomentumScrollEnd={[Function]}
      onScroll={[Function]}
      onScrollBeginDrag={[Function]}
      onScrollEndDrag={[Function]}
      removeClippedSubviews={false}
      renderItem={[Function]}
      scrollEventThrottle={50}
      stickyHeaderIndices={Array []}
      viewabilityConfigCallbackPairs={Array []}
    >
      <View>
        <View
          onLayout={[Function]}
        >
          <View
            style={
              Object {
                "backgroundColor": "#000000",
              }
            }
          >
            <View
              style={
                Object {
                  "paddingHorizontal": 25,
                  "paddingVertical": 16,
                }
              }
            >
              <Text
                style={
                  Object {
                    "color": "#FFFFFF",
                    "flexShrink": 1,
                    "fontSize": 18,
                    "fontWeight": "normal",
                  }
                }
                testID="com.ariesbifold:id/HeaderText"
              >
                <Text>
                  faber.agent
                </Text>
                 
                CredentialOffer.IsOfferingYouACredential
              </Text>
            </View>
            <RNGestureHandlerButton
              collapsable={false}
              onGestureEvent={[Function]}
              onGestureHandlerEvent={[Function]}
              onGestureHandlerStateChange={[Function]}
              onHandlerStateChange={[Function]}
              rippleColor={0}
              testID="com.ariesbifold:id/ShowCredentialDetails"
            >
              <View
                accessible={true}
                collapsable={false}
                nativeID="animatedComponent"
                style={
                  Object {
                    "backgroundColor": "#15C477",
                    "borderRadius": 15,
                    "height": 375,
                    "marginBottom": 16,
                    "marginHorizontal": 15,
                    "opacity": 1,
                  }
                }
              >
                <View
                  style={
                    Object {
                      "flexGrow": 1,
                    }
                  }
                  testID="com.ariesbifold:id/CredentialCard"
                >
                  <View
                    onLayout={[Function]}
                    style={
                      Array [
                        Object {
                          "backgroundColor": "rgba(0,0,0,0)",
                          "borderTopLeftRadius": 15,
                          "borderTopRightRadius": 15,
                          "flexDirection": "row",
                          "height": 100,
                          "paddingHorizontal": 10,
                          "paddingVertical": 10,
                        },
                      ]
                    }
                    testID="com.ariesbifold:id/CredentialCardHeader"
                  >
                    <Text
                      ellipsizeMode="tail"
                      maxFontSizeMultiplier={1}
                      numberOfLines={1}
                      style={
                        Array [
                          Object {
                            "color": "#FFFFFF",
                            "fontSize": 14,
                            "fontWeight": "bold",
                          },
                          Object {
                            "color": "#313132",
                            "paddingHorizontal": 5,
                            "width": "50%",
                          },
                        ]
                      }
                      testID="com.ariesbifold:id/CredentialIssuer"
                    >
                      faber.agent
                    </Text>
                    <Text
                      ellipsizeMode="tail"
                      maxFontSizeMultiplier={1}
                      numberOfLines={1}
                      style={
                        Array [
                          Object {
                            "color": "#FFFFFF",
                            "fontSize": 14,
                            "fontWeight": "bold",
                          },
                          Object {
                            "color": "#313132",
                            "paddingHorizontal": 5,
                            "textAlign": "right",
                            "width": "50%",
                          },
                        ]
                      }
                      testID="com.ariesbifold:id/CredentialName"
                    >
                      Credential
                    </Text>
                  </View>
                  <View
                    style={
                      Object {
                        "flexGrow": 1,
                      }
                    }
                    testID="com.ariesbifold:id/CredentialCardBody"
                  />
                  <View
                    style={
                      Object {
                        "backgroundColor": "rgba(0,0,0,0)",
                        "borderBottomLeftRadius": 15,
                        "borderBottomRightRadius": 15,
                        "flexDirection": "row",
                        "paddingHorizontal": 10,
                        "paddingVertical": 10,
                      }
                    }
                    testID="com.ariesbifold:id/CredentialCardFooter"
                  >
                    <Text
                      maxFontSizeMultiplier={1}
                      style={
                        Array [
                          Object {
                            "color": "#FFFFFF",
                            "fontSize": 14,
                            "fontWeight": "normal",
                          },
                          Object {
                            "color": "#313132",
                          },
                        ]
                      }
                      testID="com.ariesbifold:id/CredentialIssued"
                    >
                      CredentialDetails.Issued
                      : 
                      Feb 22, 2022
                    </Text>
                  </View>
                </View>
              </View>
            </RNGestureHandlerButton>
          </View>
        </View>
        <View
          onLayout={[Function]}
        >
          <View
            style={
              Object {
                "backgroundColor": "#000000",
                "height": "100%",
              }
            }
          >
            <View
              style={
                Object {
                  "backgroundColor": "#313132",
                  "paddingBottom": 26,
                  "paddingHorizontal": 25,
                  "paddingVertical": 16,
                }
              }
            >
              <View
                style={
                  Object {
                    "borderLeftColor": "#FCBA19",
                    "borderLeftWidth": 10,
                    "flex": 1,
                    "marginVertical": 15,
                    "paddingLeft": 10,
                    "paddingVertical": 15,
                  }
                }
              >
                <View
                  style={
                    Object {
                      "flexDirection": "row",
                    }
                  }
                >
                  <Text
                    style={
                      Object {
                        "color": "#FFFFFF",
                        "fontSize": 20,
                        "fontWeight": "bold",
                        "marginBottom": 5,
                      }
                    }
                  >
                    ConnectionAlert.AddedContacts
                  </Text>
                  <Text
                    allowFontScaling={false}
                    onPress={[Function]}
                    style={
                      Array [
                        Object {
                          "color": undefined,
                          "fontSize": 30,
                        },
                        Object {
                          "color": "#FFFFFF",
                          "marginLeft": 10,
                        },
                        Object {
                          "fontFamily": "Material Design Icons",
                          "fontStyle": "normal",
                          "fontWeight": "normal",
                        },
                        Object {},
                      ]
                    }
                  >
                    󰋽
                  </Text>
                </View>
                <Text
                  style={
                    Object {
                      "color": "#FFFFFF",
                      "fontSize": 18,
                      "fontWeight": "normal",
                      "marginVertical": 5,
                    }
                  }
                >
                  ConnectionAlert.NotificationBodyUpperfaber.agentConnectionAlert.NotificationBodyLower
                </Text>
              </View>
              <View
                style={
                  Object {
                    "paddingTop": 10,
                  }
                }
              >
                <View
                  accessibilityLabel="Global.Accept"
                  accessibilityState={
                    Object {
                      "disabled": false,
                    }
                  }
                  accessible={true}
                  focusable={true}
                  onClick={[Function]}
                  onResponderGrant={[Function]}
                  onResponderMove={[Function]}
                  onResponderRelease={[Function]}
                  onResponderTerminate={[Function]}
                  onResponderTerminationRequest={[Function]}
                  onStartShouldSetResponder={[Function]}
                  style={
                    Object {
                      "backgroundColor": "#42803E",
                      "borderRadius": 4,
                      "opacity": 1,
                      "padding": 16,
                    }
                  }
                  testID="com.ariesbifold:id/AcceptCredentialOffer"
                >
                  <Text
                    style={
                      Array [
                        Object {
                          "color": "#FFFFFF",
                          "fontSize": 18,
                          "fontWeight": "bold",
                          "textAlign": "center",
                        },
                        false,
                      ]
                    }
                  >
                    Global.Accept
                  </Text>
                </View>
              </View>
              <View
                style={
                  Object {
                    "paddingTop": 10,
                  }
                }
              >
                <View
                  accessibilityLabel="Global.Decline"
                  accessibilityState={
                    Object {
                      "disabled": false,
                    }
                  }
                  accessible={true}
                  focusable={true}
                  onClick={[Function]}
                  onResponderGrant={[Function]}
                  onResponderMove={[Function]}
                  onResponderRelease={[Function]}
                  onResponderTerminate={[Function]}
                  onResponderTerminationRequest={[Function]}
                  onStartShouldSetResponder={[Function]}
                  style={
                    Object {
                      "borderColor": "#42803E",
                      "borderRadius": 4,
                      "borderWidth": 2,
                      "opacity": 1,
                      "padding": 16,
                    }
                  }
                  testID="com.ariesbifold:id/DeclineCredentialOffer"
                >
                  <Text
                    style={
                      Array [
                        Object {
                          "color": "#42803E",
                          "fontSize": 18,
                          "fontWeight": "bold",
                          "textAlign": "center",
                        },
                        false,
                      ]
                    }
                  >
                    Global.Decline
                  </Text>
                </View>
              </View>
            </View>
          </View>
        </View>
      </View>
    </RCTScrollView>
  </RNCSafeAreaView>,
  <Modal
    animationType="none"
    hardwareAccelerated={false}
    transparent={true}
    visible={false}
  >
    <RNCSafeAreaView
      style={
        Object {
          "backgroundColor": "#000000",
        }
      }
    >
      <RCTScrollView
        style={
          Array [
            Object {
              "backgroundColor": "#000000",
              "height": "100%",
              "padding": 20,
            },
          ]
        }
      >
        <View>
          <View
            style={
              Array [
                Object {
                  "alignItems": "center",
                },
              ]
            }
          >
            <Text
              style={
                Array [
                  Object {
                    "color": "#FFFFFF",
                    "fontSize": 26,
                    "fontWeight": "bold",
                  },
                  Object {
                    "fontWeight": "normal",
                    "marginTop": 30,
                    "textAlign": "center",
                  },
                ]
              }
              testID="com.ariesbifold:id/CredentialOnTheWay"
            >
              CredentialOffer.CredentialOnTheWay
            </Text>
          </View>
          <View
            style={
              Array [
                Object {
                  "marginTop": 20,
                },
                Object {
                  "alignItems": "center",
                  "justifyContent": "flex-end",
                  "minHeight": 250,
                },
              ]
            }
          >
            <View
              style={
                Array [
                  Object {
                    "flexDirection": "column",
                  },
                ]
              }
            >
              <
                height={110}
                style={
                  Array [
                    Object {
                      "backgroundColor": "transparent",
                      "marginTop": -30,
                      "position": "absolute",
                    },
                  ]
                }
                width={110}
              />
              <View
                style={
                  Object {
                    "opacity": 0,
                    "transform": Array [
                      Object {
                        "translateY": -90,
                      },
                    ],
                  }
                }
              >
                <
                  height={110}
                  style={
                    Array [
                      Object {
                        "backgroundColor": "transparent",
                        "marginLeft": 10,
                        "position": "absolute",
                      },
                    ]
                  }
                  width={110}
                />
              </View>
              <
                height={140}
                style={
                  Array [
                    Object {
                      "backgroundColor": "transparent",
                    },
                  ]
                }
                width={140}
              />
            </View>
          </View>
        </View>
      </RCTScrollView>
      <View
        style={
          Array [
            Object {
              "margin": 20,
              "marginTop": "auto",
            },
          ]
        }
      >
        <View>
          <View
            accessibilityLabel="Loading.BackToHome"
            accessibilityState={
              Object {
                "disabled": false,
              }
            }
            accessible={true}
            focusable={true}
            onClick={[Function]}
            onResponderGrant={[Function]}
            onResponderMove={[Function]}
            onResponderRelease={[Function]}
            onResponderTerminate={[Function]}
            onResponderTerminationRequest={[Function]}
            onStartShouldSetResponder={[Function]}
            style={
              Object {
                "borderColor": "#42803E",
                "borderRadius": 4,
                "borderWidth": 2,
                "opacity": 1,
                "padding": 16,
              }
            }
            testID="com.ariesbifold:id/BackToHome"
          >
            <Text
              style={
                Array [
                  Object {
                    "color": "#42803E",
                    "fontSize": 18,
                    "fontWeight": "bold",
                    "textAlign": "center",
                  },
                  false,
                ]
              }
            >
              Loading.BackToHome
            </Text>
          </View>
        </View>
      </View>
    </RNCSafeAreaView>
  </Modal>,
]
`;<|MERGE_RESOLUTION|>--- conflicted
+++ resolved
@@ -1,19 +1,365 @@
 // Jest Snapshot v1, https://goo.gl/fbAQLP
 
 exports[`displays a credential offer screen accepting a credential 1`] = `
-Array [
-  <RNCSafeAreaView
-    edges={
-      Array [
-        "left",
-        "right",
-        "bottom",
-      ]
+<RNCSafeAreaView
+  edges={
+    Array [
+      "bottom",
+      "left",
+      "right",
+    ]
+  }
+  style={
+    Object {
+      "flexGrow": 1,
     }
+  }
+>
+  <RCTScrollView
+    ListFooterComponent={
+      <RecordFooter>
+        <View
+          style={
+            Object {
+              "backgroundColor": "#313132",
+              "paddingBottom": 26,
+              "paddingHorizontal": 25,
+              "paddingVertical": 16,
+            }
+          }
+        >
+          <ConnectionAlert
+            connectionID="faber.agent"
+          />
+          <View
+            style={
+              Object {
+                "paddingTop": 10,
+              }
+            }
+          >
+            <Button
+              accessibilityLabel="Global.Accept"
+              buttonType={1}
+              disabled={false}
+              onPress={[Function]}
+              testID="com.ariesbifold:id/AcceptCredentialOffer"
+              title="Global.Accept"
+            />
+          </View>
+          <View
+            style={
+              Object {
+                "paddingTop": 10,
+              }
+            }
+          >
+            <Button
+              accessibilityLabel="Global.Decline"
+              buttonType={2}
+              disabled={false}
+              onPress={[Function]}
+              testID="com.ariesbifold:id/DeclineCredentialOffer"
+              title="Global.Decline"
+            />
+          </View>
+        </View>
+      </RecordFooter>
+    }
+    ListHeaderComponent={
+      <RecordHeader>
+        <React.Fragment>
+          <View
+            style={
+              Object {
+                "paddingHorizontal": 25,
+                "paddingVertical": 16,
+              }
+            }
+          >
+            <Text
+              style={
+                Object {
+                  "color": "#FFFFFF",
+                  "flexShrink": 1,
+                  "fontSize": 18,
+                  "fontWeight": "normal",
+                }
+              }
+              testID="com.ariesbifold:id/HeaderText"
+            >
+              <Text>
+                faber.agent
+              </Text>
+               
+              CredentialOffer.IsOfferingYouACredential
+            </Text>
+          </View>
+          <CredentialCard
+            credential={
+              Object {
+                "_tags": Object {},
+                "autoAcceptCredential": undefined,
+                "connectionId": "d7e7f641-e0cc-46bc-908a-f351e2486b03",
+                "createdAt": "2022-02-22T19:55:43.975Z",
+                "credentialAttributes": Array [
+                  Object {
+                    "mime-type": undefined,
+                    "name": "name",
+                    "value": "Alice Smith",
+                  },
+                  Object {
+                    "mime-type": undefined,
+                    "name": "date",
+                    "value": "2018-05-28",
+                  },
+                  Object {
+                    "mime-type": undefined,
+                    "name": "degree",
+                    "value": "Maths",
+                  },
+                  Object {
+                    "mime-type": undefined,
+                    "name": "birthdate_dateint",
+                    "value": "19980222",
+                  },
+                  Object {
+                    "mime-type": undefined,
+                    "name": "timestamp",
+                    "value": "1645559742",
+                  },
+                ],
+                "credentials": Array [],
+                "errorMessage": undefined,
+                "id": "0683de72-2d24-4c76-a471-424c832e4b93",
+                "linkedAttachments": undefined,
+                "metadata": Object {
+                  "_internal/indyCredential": Object {
+                    "credentialDefinitionId": undefined,
+                    "schemaId": undefined,
+                  },
+                },
+                "protocolVersion": undefined,
+                "revocationNotification": undefined,
+                "state": "offer-received",
+                "threadId": "a3a627ab-8425-4b05-9ea7-355099f5ad6f",
+              }
+            }
+            style={
+              Object {
+                "marginBottom": 16,
+                "marginHorizontal": 15,
+              }
+            }
+          />
+        </React.Fragment>
+      </RecordHeader>
+    }
+    data={Array []}
+    getItem={[Function]}
+    getItemCount={[Function]}
+    keyExtractor={[Function]}
+    onContentSizeChange={[Function]}
+    onLayout={[Function]}
+    onMomentumScrollBegin={[Function]}
+    onMomentumScrollEnd={[Function]}
+    onScroll={[Function]}
+    onScrollBeginDrag={[Function]}
+    onScrollEndDrag={[Function]}
+    removeClippedSubviews={false}
+    renderItem={[Function]}
+    scrollEventThrottle={50}
+    stickyHeaderIndices={Array []}
+    viewabilityConfigCallbackPairs={Array []}
   >
-    <RCTScrollView
-      ListFooterComponent={
-        <RecordFooter>
+    <View>
+      <View
+        onLayout={[Function]}
+      >
+        <View
+          style={
+            Object {
+              "backgroundColor": "#000000",
+            }
+          }
+        >
+          <View
+            style={
+              Object {
+                "paddingHorizontal": 25,
+                "paddingVertical": 16,
+              }
+            }
+          >
+            <Text
+              style={
+                Object {
+                  "color": "#FFFFFF",
+                  "flexShrink": 1,
+                  "fontSize": 18,
+                  "fontWeight": "normal",
+                }
+              }
+              testID="com.ariesbifold:id/HeaderText"
+            >
+              <Text>
+                faber.agent
+              </Text>
+               
+              CredentialOffer.IsOfferingYouACredential
+            </Text>
+          </View>
+          <RNGestureHandlerButton
+            collapsable={false}
+            onGestureEvent={[Function]}
+            onGestureHandlerEvent={[Function]}
+            onGestureHandlerStateChange={[Function]}
+            onHandlerStateChange={[Function]}
+            rippleColor={0}
+            testID="com.ariesbifold:id/ShowCredentialDetails"
+          >
+            <View
+              accessible={true}
+              style={
+                Object {
+                  "backgroundColor": "#15C477",
+                  "borderRadius": 15,
+                  "height": 375,
+                  "marginBottom": 16,
+                  "marginHorizontal": 15,
+                  "opacity": 1,
+                }
+              }
+            >
+              <View
+                style={
+                  Object {
+                    "flexGrow": 1,
+                  }
+                }
+                testID="com.ariesbifold:id/CredentialCard"
+              >
+                <View
+                  onLayout={[Function]}
+                  style={
+                    Array [
+                      Object {
+                        "backgroundColor": "rgba(0,0,0,0)",
+                        "borderTopLeftRadius": 15,
+                        "borderTopRightRadius": 15,
+                        "flexDirection": "row",
+                        "height": 100,
+                        "paddingHorizontal": 10,
+                        "paddingVertical": 10,
+                      },
+                    ]
+                  }
+                  testID="com.ariesbifold:id/CredentialCardHeader"
+                >
+                  <Text
+                    ellipsizeMode="tail"
+                    maxFontSizeMultiplier={1}
+                    numberOfLines={1}
+                    style={
+                      Array [
+                        Object {
+                          "color": "#FFFFFF",
+                          "fontSize": 14,
+                          "fontWeight": "bold",
+                        },
+                        Object {
+                          "color": "#313132",
+                          "paddingHorizontal": 5,
+                          "width": "50%",
+                        },
+                      ]
+                    }
+                    testID="com.ariesbifold:id/CredentialIssuer"
+                  >
+                    faber.agent
+                  </Text>
+                  <Text
+                    ellipsizeMode="tail"
+                    maxFontSizeMultiplier={1}
+                    numberOfLines={1}
+                    style={
+                      Array [
+                        Object {
+                          "color": "#FFFFFF",
+                          "fontSize": 14,
+                          "fontWeight": "bold",
+                        },
+                        Object {
+                          "color": "#313132",
+                          "paddingHorizontal": 5,
+                          "textAlign": "right",
+                          "width": "50%",
+                        },
+                      ]
+                    }
+                    testID="com.ariesbifold:id/CredentialName"
+                  >
+                    Credential
+                  </Text>
+                </View>
+                <View
+                  style={
+                    Object {
+                      "flexGrow": 1,
+                    }
+                  }
+                  testID="com.ariesbifold:id/CredentialCardBody"
+                />
+                <View
+                  style={
+                    Object {
+                      "backgroundColor": "rgba(0,0,0,0)",
+                      "borderBottomLeftRadius": 15,
+                      "borderBottomRightRadius": 15,
+                      "flexDirection": "row",
+                      "paddingHorizontal": 10,
+                      "paddingVertical": 10,
+                    }
+                  }
+                  testID="com.ariesbifold:id/CredentialCardFooter"
+                >
+                  <Text
+                    maxFontSizeMultiplier={1}
+                    style={
+                      Array [
+                        Object {
+                          "color": "#FFFFFF",
+                          "fontSize": 14,
+                          "fontWeight": "normal",
+                        },
+                        Object {
+                          "color": "#313132",
+                        },
+                      ]
+                    }
+                    testID="com.ariesbifold:id/CredentialIssued"
+                  >
+                    CredentialDetails.Issued
+                    : 
+                    Feb 22, 2022
+                  </Text>
+                </View>
+              </View>
+            </View>
+          </RNGestureHandlerButton>
+        </View>
+      </View>
+      <View
+        onLayout={[Function]}
+      >
+        <View
+          style={
+            Object {
+              "backgroundColor": "#000000",
+              "height": "100%",
+            }
+          }
+        >
           <View
             style={
               Object {
@@ -24,24 +370,74 @@
               }
             }
           >
-            <ConnectionAlert
-              connectionID="faber.agent"
-            />
             <View
               style={
                 Object {
-                  "paddingTop": 10,
-                }
-              }
-            >
-              <Button
-                accessibilityLabel="Global.Accept"
-                buttonType={1}
-                disabled={false}
-                onPress={[Function]}
-                testID="com.ariesbifold:id/AcceptCredentialOffer"
-                title="Global.Accept"
-              />
+                  "borderLeftColor": "#FCBA19",
+                  "borderLeftWidth": 10,
+                  "flex": 1,
+                  "marginVertical": 15,
+                  "paddingLeft": 10,
+                  "paddingVertical": 15,
+                }
+              }
+            >
+              <View
+                style={
+                  Object {
+                    "flexDirection": "row",
+                  }
+                }
+              >
+                <Text
+                  style={
+                    Object {
+                      "color": "#FFFFFF",
+                      "fontSize": 20,
+                      "fontWeight": "bold",
+                      "marginBottom": 5,
+                    }
+                  }
+                >
+                  ConnectionAlert.AddedContacts
+                </Text>
+                <Text
+                  allowFontScaling={false}
+                  onPress={[Function]}
+                  style={
+                    Array [
+                      Object {
+                        "color": undefined,
+                        "fontSize": 30,
+                      },
+                      Object {
+                        "color": "#FFFFFF",
+                        "marginLeft": 10,
+                      },
+                      Object {
+                        "fontFamily": "Material Design Icons",
+                        "fontStyle": "normal",
+                        "fontWeight": "normal",
+                      },
+                      Object {},
+                    ]
+                  }
+                >
+                  󰋽
+                </Text>
+              </View>
+              <Text
+                style={
+                  Object {
+                    "color": "#FFFFFF",
+                    "fontSize": 18,
+                    "fontWeight": "normal",
+                    "marginVertical": 5,
+                  }
+                }
+              >
+                ConnectionAlert.NotificationBodyUpperfaber.agentConnectionAlert.NotificationBodyLower
+              </Text>
             </View>
             <View
               style={
@@ -50,498 +446,105 @@
                 }
               }
             >
-              <Button
-                accessibilityLabel="Global.Decline"
-                buttonType={2}
-                disabled={false}
-                onPress={[Function]}
-                testID="com.ariesbifold:id/DeclineCredentialOffer"
-                title="Global.Decline"
-              />
-            </View>
-          </View>
-        </RecordFooter>
-      }
-      ListHeaderComponent={
-        <RecordHeader>
-          <React.Fragment>
-            <View
-              style={
-                Object {
-                  "paddingHorizontal": 25,
-                  "paddingVertical": 16,
-                }
-              }
-            >
-              <Text
-                style={
-                  Object {
-                    "color": "#FFFFFF",
-                    "flexShrink": 1,
-                    "fontSize": 18,
-                    "fontWeight": "normal",
-                  }
-                }
-                testID="com.ariesbifold:id/HeaderText"
+              <View
+                accessibilityLabel="Global.Accept"
+                accessibilityState={
+                  Object {
+                    "disabled": false,
+                  }
+                }
+                accessible={true}
+                focusable={true}
+                onClick={[Function]}
+                onResponderGrant={[Function]}
+                onResponderMove={[Function]}
+                onResponderRelease={[Function]}
+                onResponderTerminate={[Function]}
+                onResponderTerminationRequest={[Function]}
+                onStartShouldSetResponder={[Function]}
+                style={
+                  Object {
+                    "backgroundColor": "#42803E",
+                    "borderRadius": 4,
+                    "opacity": 1,
+                    "padding": 16,
+                  }
+                }
+                testID="com.ariesbifold:id/AcceptCredentialOffer"
               >
-                <Text>
-                  faber.agent
-                </Text>
-                 
-                CredentialOffer.IsOfferingYouACredential
-              </Text>
-            </View>
-            <CredentialCard
-              credential={
-                Object {
-                  "_tags": Object {},
-                  "autoAcceptCredential": undefined,
-                  "connectionId": "d7e7f641-e0cc-46bc-908a-f351e2486b03",
-                  "createdAt": "2022-02-22T19:55:43.975Z",
-                  "credentialAttributes": Array [
-                    Object {
-                      "mime-type": undefined,
-                      "name": "name",
-                      "value": "Alice Smith",
-                    },
-                    Object {
-                      "mime-type": undefined,
-                      "name": "date",
-                      "value": "2018-05-28",
-                    },
-                    Object {
-                      "mime-type": undefined,
-                      "name": "degree",
-                      "value": "Maths",
-                    },
-                    Object {
-                      "mime-type": undefined,
-                      "name": "birthdate_dateint",
-                      "value": "19980222",
-                    },
-                    Object {
-                      "mime-type": undefined,
-                      "name": "timestamp",
-                      "value": "1645559742",
-                    },
-                  ],
-                  "credentials": Array [],
-                  "errorMessage": undefined,
-                  "id": "0683de72-2d24-4c76-a471-424c832e4b93",
-                  "linkedAttachments": undefined,
-                  "metadata": Object {
-                    "_internal/indyCredential": Object {
-                      "credentialDefinitionId": undefined,
-                      "schemaId": undefined,
-                    },
-                  },
-                  "protocolVersion": undefined,
-                  "revocationNotification": undefined,
-                  "state": "offer-received",
-                  "threadId": "a3a627ab-8425-4b05-9ea7-355099f5ad6f",
-                }
-              }
-              style={
-                Object {
-                  "marginBottom": 16,
-                  "marginHorizontal": 15,
-                }
-              }
-            />
-          </React.Fragment>
-        </RecordHeader>
-      }
-      data={Array []}
-      getItem={[Function]}
-      getItemCount={[Function]}
-      keyExtractor={[Function]}
-      onContentSizeChange={[Function]}
-      onLayout={[Function]}
-      onMomentumScrollBegin={[Function]}
-      onMomentumScrollEnd={[Function]}
-      onScroll={[Function]}
-      onScrollBeginDrag={[Function]}
-      onScrollEndDrag={[Function]}
-      removeClippedSubviews={false}
-      renderItem={[Function]}
-      scrollEventThrottle={50}
-      stickyHeaderIndices={Array []}
-      viewabilityConfigCallbackPairs={Array []}
-    >
-      <View>
-        <View
-          onLayout={[Function]}
-        >
-          <View
-            style={
-              Object {
-                "backgroundColor": "#000000",
-              }
-            }
-          >
-            <View
-              style={
-                Object {
-                  "paddingHorizontal": 25,
-                  "paddingVertical": 16,
-                }
-              }
-            >
-              <Text
-                style={
-                  Object {
-                    "color": "#FFFFFF",
-                    "flexShrink": 1,
-                    "fontSize": 18,
-                    "fontWeight": "normal",
-                  }
-                }
-                testID="com.ariesbifold:id/HeaderText"
-              >
-                <Text>
-                  faber.agent
-                </Text>
-                 
-                CredentialOffer.IsOfferingYouACredential
-              </Text>
-            </View>
-            <RNGestureHandlerButton
-              collapsable={false}
-              onGestureEvent={[Function]}
-              onGestureHandlerEvent={[Function]}
-              onGestureHandlerStateChange={[Function]}
-              onHandlerStateChange={[Function]}
-              rippleColor={0}
-              testID="com.ariesbifold:id/ShowCredentialDetails"
-            >
-              <View
-                accessible={true}
-                style={
-                  Object {
-                    "backgroundColor": "#15C477",
-                    "borderRadius": 15,
-                    "height": 375,
-                    "marginBottom": 16,
-                    "marginHorizontal": 15,
-                    "opacity": 1,
-                  }
-                }
-              >
-                <View
-                  style={
-                    Object {
-                      "flexGrow": 1,
-                    }
-                  }
-                  testID="com.ariesbifold:id/CredentialCard"
+                <Text
+                  style={
+                    Array [
+                      Object {
+                        "color": "#FFFFFF",
+                        "fontSize": 18,
+                        "fontWeight": "bold",
+                        "textAlign": "center",
+                      },
+                      false,
+                    ]
+                  }
                 >
-                  <View
-                    onLayout={[Function]}
-                    style={
-                      Array [
-                        Object {
-                          "backgroundColor": "rgba(0,0,0,0)",
-                          "borderTopLeftRadius": 15,
-                          "borderTopRightRadius": 15,
-                          "flexDirection": "row",
-                          "height": 100,
-                          "paddingHorizontal": 10,
-                          "paddingVertical": 10,
-                        },
-                      ]
-                    }
-                    testID="com.ariesbifold:id/CredentialCardHeader"
-                  >
-                    <Text
-                      ellipsizeMode="tail"
-                      maxFontSizeMultiplier={1}
-                      numberOfLines={1}
-                      style={
-                        Array [
-                          Object {
-                            "color": "#FFFFFF",
-                            "fontSize": 14,
-                            "fontWeight": "bold",
-                          },
-                          Object {
-                            "color": "#313132",
-                            "paddingHorizontal": 5,
-                            "width": "50%",
-                          },
-                        ]
-                      }
-                      testID="com.ariesbifold:id/CredentialIssuer"
-                    >
-                      faber.agent
-                    </Text>
-                    <Text
-                      ellipsizeMode="tail"
-                      maxFontSizeMultiplier={1}
-                      numberOfLines={1}
-                      style={
-                        Array [
-                          Object {
-                            "color": "#FFFFFF",
-                            "fontSize": 14,
-                            "fontWeight": "bold",
-                          },
-                          Object {
-                            "color": "#313132",
-                            "paddingHorizontal": 5,
-                            "textAlign": "right",
-                            "width": "50%",
-                          },
-                        ]
-                      }
-                      testID="com.ariesbifold:id/CredentialName"
-                    >
-                      Credential
-                    </Text>
-                  </View>
-                  <View
-                    style={
-                      Object {
-                        "flexGrow": 1,
-                      }
-                    }
-                    testID="com.ariesbifold:id/CredentialCardBody"
-                  />
-                  <View
-                    style={
-                      Object {
-                        "backgroundColor": "rgba(0,0,0,0)",
-                        "borderBottomLeftRadius": 15,
-                        "borderBottomRightRadius": 15,
-                        "flexDirection": "row",
-                        "paddingHorizontal": 10,
-                        "paddingVertical": 10,
-                      }
-                    }
-                    testID="com.ariesbifold:id/CredentialCardFooter"
-                  >
-                    <Text
-                      maxFontSizeMultiplier={1}
-                      style={
-                        Array [
-                          Object {
-                            "color": "#FFFFFF",
-                            "fontSize": 14,
-                            "fontWeight": "normal",
-                          },
-                          Object {
-                            "color": "#313132",
-                          },
-                        ]
-                      }
-                      testID="com.ariesbifold:id/CredentialIssued"
-                    >
-                      CredentialDetails.Issued
-                      : 
-                      Feb 22, 2022
-                    </Text>
-                  </View>
-                </View>
-              </View>
-            </RNGestureHandlerButton>
-          </View>
-        </View>
-        <View
-          onLayout={[Function]}
-        >
-          <View
-            style={
-              Object {
-                "backgroundColor": "#000000",
-                "height": "100%",
-              }
-            }
-          >
-            <View
-              style={
-                Object {
-                  "backgroundColor": "#313132",
-                  "paddingBottom": 26,
-                  "paddingHorizontal": 25,
-                  "paddingVertical": 16,
-                }
-              }
-            >
-              <View
-                style={
-                  Object {
-                    "borderLeftColor": "#FCBA19",
-                    "borderLeftWidth": 10,
-                    "flex": 1,
-                    "marginVertical": 15,
-                    "paddingLeft": 10,
-                    "paddingVertical": 15,
-                  }
-                }
-              >
-                <View
-                  style={
-                    Object {
-                      "flexDirection": "row",
-                    }
-                  }
-                >
-                  <Text
-                    style={
-                      Object {
-                        "color": "#FFFFFF",
-                        "fontSize": 20,
-                        "fontWeight": "bold",
-                        "marginBottom": 5,
-                      }
-                    }
-                  >
-                    ConnectionAlert.AddedContacts
-                  </Text>
-                  <Text
-                    allowFontScaling={false}
-                    onPress={[Function]}
-                    style={
-                      Array [
-                        Object {
-                          "color": undefined,
-                          "fontSize": 30,
-                        },
-                        Object {
-                          "color": "#FFFFFF",
-                          "marginLeft": 10,
-                        },
-                        Object {
-                          "fontFamily": "Material Design Icons",
-                          "fontStyle": "normal",
-                          "fontWeight": "normal",
-                        },
-                        Object {},
-                      ]
-                    }
-                  >
-                    󰋽
-                  </Text>
-                </View>
-                <Text
-                  style={
-                    Object {
-                      "color": "#FFFFFF",
-                      "fontSize": 18,
-                      "fontWeight": "normal",
-                      "marginVertical": 5,
-                    }
-                  }
-                >
-                  ConnectionAlert.NotificationBodyUpperfaber.agentConnectionAlert.NotificationBodyLower
+                  Global.Accept
                 </Text>
               </View>
+            </View>
+            <View
+              style={
+                Object {
+                  "paddingTop": 10,
+                }
+              }
+            >
               <View
-                style={
-                  Object {
-                    "paddingTop": 10,
-                  }
-                }
+                accessibilityLabel="Global.Decline"
+                accessibilityState={
+                  Object {
+                    "disabled": false,
+                  }
+                }
+                accessible={true}
+                focusable={true}
+                onClick={[Function]}
+                onResponderGrant={[Function]}
+                onResponderMove={[Function]}
+                onResponderRelease={[Function]}
+                onResponderTerminate={[Function]}
+                onResponderTerminationRequest={[Function]}
+                onStartShouldSetResponder={[Function]}
+                style={
+                  Object {
+                    "borderColor": "#42803E",
+                    "borderRadius": 4,
+                    "borderWidth": 2,
+                    "opacity": 1,
+                    "padding": 16,
+                  }
+                }
+                testID="com.ariesbifold:id/DeclineCredentialOffer"
               >
-                <View
-                  accessibilityLabel="Global.Accept"
-                  accessibilityState={
-                    Object {
-                      "disabled": false,
-                    }
-                  }
-                  accessible={true}
-                  focusable={true}
-                  onClick={[Function]}
-                  onResponderGrant={[Function]}
-                  onResponderMove={[Function]}
-                  onResponderRelease={[Function]}
-                  onResponderTerminate={[Function]}
-                  onResponderTerminationRequest={[Function]}
-                  onStartShouldSetResponder={[Function]}
-                  style={
-                    Object {
-                      "backgroundColor": "#42803E",
-                      "borderRadius": 4,
-                      "opacity": 1,
-                      "padding": 16,
-                    }
-                  }
-                  testID="com.ariesbifold:id/AcceptCredentialOffer"
+                <Text
+                  style={
+                    Array [
+                      Object {
+                        "color": "#42803E",
+                        "fontSize": 18,
+                        "fontWeight": "bold",
+                        "textAlign": "center",
+                      },
+                      false,
+                    ]
+                  }
                 >
-                  <Text
-                    style={
-                      Array [
-                        Object {
-                          "color": "#FFFFFF",
-                          "fontSize": 18,
-                          "fontWeight": "bold",
-                          "textAlign": "center",
-                        },
-                        false,
-                      ]
-                    }
-                  >
-                    Global.Accept
-                  </Text>
-                </View>
-              </View>
-              <View
-                style={
-                  Object {
-                    "paddingTop": 10,
-                  }
-                }
-              >
-                <View
-                  accessibilityLabel="Global.Decline"
-                  accessibilityState={
-                    Object {
-                      "disabled": false,
-                    }
-                  }
-                  accessible={true}
-                  focusable={true}
-                  onClick={[Function]}
-                  onResponderGrant={[Function]}
-                  onResponderMove={[Function]}
-                  onResponderRelease={[Function]}
-                  onResponderTerminate={[Function]}
-                  onResponderTerminationRequest={[Function]}
-                  onStartShouldSetResponder={[Function]}
-                  style={
-                    Object {
-                      "borderColor": "#42803E",
-                      "borderRadius": 4,
-                      "borderWidth": 2,
-                      "opacity": 1,
-                      "padding": 16,
-                    }
-                  }
-                  testID="com.ariesbifold:id/DeclineCredentialOffer"
-                >
-                  <Text
-                    style={
-                      Array [
-                        Object {
-                          "color": "#42803E",
-                          "fontSize": 18,
-                          "fontWeight": "bold",
-                          "textAlign": "center",
-                        },
-                        false,
-                      ]
-                    }
-                  >
-                    Global.Decline
-                  </Text>
-                </View>
+                  Global.Decline
+                </Text>
               </View>
             </View>
           </View>
         </View>
       </View>
-    </RCTScrollView>
-  </RNCSafeAreaView>,
+    </View>
+  </RCTScrollView>
   <Modal
     animationType="none"
     hardwareAccelerated={false}
@@ -684,8 +687,6 @@
         }
       >
         <View>
-<<<<<<< HEAD
-=======
           <View
             accessibilityLabel="Loading.BackToHome"
             accessibilityState={
@@ -767,71 +768,337 @@
           <ConnectionAlert
             connectionID="faber.agent"
           />
->>>>>>> e5fc67f4
-          <View
-            accessibilityLabel="Loading.BackToHome"
-            accessibilityState={
-              Object {
-                "disabled": false,
-              }
-            }
-            accessible={true}
-            focusable={true}
-            onClick={[Function]}
-            onResponderGrant={[Function]}
-            onResponderMove={[Function]}
-            onResponderRelease={[Function]}
-            onResponderTerminate={[Function]}
-            onResponderTerminationRequest={[Function]}
-            onStartShouldSetResponder={[Function]}
-            style={
-              Object {
-                "borderColor": "#42803E",
-                "borderRadius": 4,
-                "borderWidth": 2,
-                "opacity": 1,
-                "padding": 16,
-              }
-            }
-            testID="com.ariesbifold:id/BackToHome"
+          <View
+            style={
+              Object {
+                "paddingTop": 10,
+              }
+            }
+          >
+            <Button
+              accessibilityLabel="Global.Accept"
+              buttonType={1}
+              disabled={false}
+              onPress={[Function]}
+              testID="com.ariesbifold:id/AcceptCredentialOffer"
+              title="Global.Accept"
+            />
+          </View>
+          <View
+            style={
+              Object {
+                "paddingTop": 10,
+              }
+            }
+          >
+            <Button
+              accessibilityLabel="Global.Decline"
+              buttonType={2}
+              disabled={false}
+              onPress={[Function]}
+              testID="com.ariesbifold:id/DeclineCredentialOffer"
+              title="Global.Decline"
+            />
+          </View>
+        </View>
+      </RecordFooter>
+    }
+    ListHeaderComponent={
+      <RecordHeader>
+        <React.Fragment>
+          <View
+            style={
+              Object {
+                "paddingHorizontal": 25,
+                "paddingVertical": 16,
+              }
+            }
           >
             <Text
               style={
-                Array [
-                  Object {
-                    "color": "#42803E",
-                    "fontSize": 18,
-                    "fontWeight": "bold",
-                    "textAlign": "center",
-                  },
-                  false,
-                ]
-              }
-            >
-              Loading.BackToHome
+                Object {
+                  "color": "#FFFFFF",
+                  "flexShrink": 1,
+                  "fontSize": 18,
+                  "fontWeight": "normal",
+                }
+              }
+              testID="com.ariesbifold:id/HeaderText"
+            >
+              <Text>
+                faber.agent
+              </Text>
+               
+              CredentialOffer.IsOfferingYouACredential
             </Text>
           </View>
+          <CredentialCard
+            credential={
+              Object {
+                "_tags": Object {},
+                "autoAcceptCredential": undefined,
+                "connectionId": "d7e7f641-e0cc-46bc-908a-f351e2486b03",
+                "createdAt": "2022-02-22T19:55:43.975Z",
+                "credentialAttributes": Array [
+                  Object {
+                    "mime-type": undefined,
+                    "name": "name",
+                    "value": "Alice Smith",
+                  },
+                  Object {
+                    "mime-type": undefined,
+                    "name": "date",
+                    "value": "2018-05-28",
+                  },
+                  Object {
+                    "mime-type": undefined,
+                    "name": "degree",
+                    "value": "Maths",
+                  },
+                  Object {
+                    "mime-type": undefined,
+                    "name": "birthdate_dateint",
+                    "value": "19980222",
+                  },
+                  Object {
+                    "mime-type": undefined,
+                    "name": "timestamp",
+                    "value": "1645559742",
+                  },
+                ],
+                "credentials": Array [],
+                "errorMessage": undefined,
+                "id": "0683de72-2d24-4c76-a471-424c832e4b93",
+                "linkedAttachments": undefined,
+                "metadata": Object {
+                  "_internal/indyCredential": Object {
+                    "credentialDefinitionId": undefined,
+                    "schemaId": undefined,
+                  },
+                },
+                "protocolVersion": undefined,
+                "revocationNotification": undefined,
+                "state": "offer-received",
+                "threadId": "a3a627ab-8425-4b05-9ea7-355099f5ad6f",
+              }
+            }
+            style={
+              Object {
+                "marginBottom": 16,
+                "marginHorizontal": 15,
+              }
+            }
+          />
+        </React.Fragment>
+      </RecordHeader>
+    }
+    data={Array []}
+    getItem={[Function]}
+    getItemCount={[Function]}
+    keyExtractor={[Function]}
+    onContentSizeChange={[Function]}
+    onLayout={[Function]}
+    onMomentumScrollBegin={[Function]}
+    onMomentumScrollEnd={[Function]}
+    onScroll={[Function]}
+    onScrollBeginDrag={[Function]}
+    onScrollEndDrag={[Function]}
+    removeClippedSubviews={false}
+    renderItem={[Function]}
+    scrollEventThrottle={50}
+    stickyHeaderIndices={Array []}
+    viewabilityConfigCallbackPairs={Array []}
+  >
+    <View>
+      <View
+        onLayout={[Function]}
+      >
+        <View
+          style={
+            Object {
+              "backgroundColor": "#000000",
+            }
+          }
+        >
+          <View
+            style={
+              Object {
+                "paddingHorizontal": 25,
+                "paddingVertical": 16,
+              }
+            }
+          >
+            <Text
+              style={
+                Object {
+                  "color": "#FFFFFF",
+                  "flexShrink": 1,
+                  "fontSize": 18,
+                  "fontWeight": "normal",
+                }
+              }
+              testID="com.ariesbifold:id/HeaderText"
+            >
+              <Text>
+                faber.agent
+              </Text>
+               
+              CredentialOffer.IsOfferingYouACredential
+            </Text>
+          </View>
+          <RNGestureHandlerButton
+            collapsable={false}
+            onGestureEvent={[Function]}
+            onGestureHandlerEvent={[Function]}
+            onGestureHandlerStateChange={[Function]}
+            onHandlerStateChange={[Function]}
+            rippleColor={0}
+            testID="com.ariesbifold:id/ShowCredentialDetails"
+          >
+            <View
+              accessible={true}
+              collapsable={false}
+              nativeID="animatedComponent"
+              style={
+                Object {
+                  "backgroundColor": "#15C477",
+                  "borderRadius": 15,
+                  "height": 375,
+                  "marginBottom": 16,
+                  "marginHorizontal": 15,
+                  "opacity": 1,
+                }
+              }
+            >
+              <View
+                style={
+                  Object {
+                    "flexGrow": 1,
+                  }
+                }
+                testID="com.ariesbifold:id/CredentialCard"
+              >
+                <View
+                  onLayout={[Function]}
+                  style={
+                    Array [
+                      Object {
+                        "backgroundColor": "rgba(0,0,0,0)",
+                        "borderTopLeftRadius": 15,
+                        "borderTopRightRadius": 15,
+                        "flexDirection": "row",
+                        "height": 100,
+                        "paddingHorizontal": 10,
+                        "paddingVertical": 10,
+                      },
+                    ]
+                  }
+                  testID="com.ariesbifold:id/CredentialCardHeader"
+                >
+                  <Text
+                    ellipsizeMode="tail"
+                    maxFontSizeMultiplier={1}
+                    numberOfLines={1}
+                    style={
+                      Array [
+                        Object {
+                          "color": "#FFFFFF",
+                          "fontSize": 14,
+                          "fontWeight": "bold",
+                        },
+                        Object {
+                          "color": "#313132",
+                          "paddingHorizontal": 5,
+                          "width": "50%",
+                        },
+                      ]
+                    }
+                    testID="com.ariesbifold:id/CredentialIssuer"
+                  >
+                    faber.agent
+                  </Text>
+                  <Text
+                    ellipsizeMode="tail"
+                    maxFontSizeMultiplier={1}
+                    numberOfLines={1}
+                    style={
+                      Array [
+                        Object {
+                          "color": "#FFFFFF",
+                          "fontSize": 14,
+                          "fontWeight": "bold",
+                        },
+                        Object {
+                          "color": "#313132",
+                          "paddingHorizontal": 5,
+                          "textAlign": "right",
+                          "width": "50%",
+                        },
+                      ]
+                    }
+                    testID="com.ariesbifold:id/CredentialName"
+                  >
+                    Credential
+                  </Text>
+                </View>
+                <View
+                  style={
+                    Object {
+                      "flexGrow": 1,
+                    }
+                  }
+                  testID="com.ariesbifold:id/CredentialCardBody"
+                />
+                <View
+                  style={
+                    Object {
+                      "backgroundColor": "rgba(0,0,0,0)",
+                      "borderBottomLeftRadius": 15,
+                      "borderBottomRightRadius": 15,
+                      "flexDirection": "row",
+                      "paddingHorizontal": 10,
+                      "paddingVertical": 10,
+                    }
+                  }
+                  testID="com.ariesbifold:id/CredentialCardFooter"
+                >
+                  <Text
+                    maxFontSizeMultiplier={1}
+                    style={
+                      Array [
+                        Object {
+                          "color": "#FFFFFF",
+                          "fontSize": 14,
+                          "fontWeight": "normal",
+                        },
+                        Object {
+                          "color": "#313132",
+                        },
+                      ]
+                    }
+                    testID="com.ariesbifold:id/CredentialIssued"
+                  >
+                    CredentialDetails.Issued
+                    : 
+                    Feb 22, 2022
+                  </Text>
+                </View>
+              </View>
+            </View>
+          </RNGestureHandlerButton>
         </View>
       </View>
-    </RNCSafeAreaView>
-  </Modal>,
-]
-`;
-
-exports[`displays a credential offer screen declining a credential 1`] = `
-Array [
-  <RNCSafeAreaView
-    edges={
-      Array [
-        "left",
-        "right",
-        "bottom",
-      ]
-    }
-  >
-    <RCTScrollView
-      ListFooterComponent={
-        <RecordFooter>
+      <View
+        onLayout={[Function]}
+      >
+        <View
+          style={
+            Object {
+              "backgroundColor": "#000000",
+              "height": "100%",
+            }
+          }
+        >
           <View
             style={
               Object {
@@ -842,24 +1109,74 @@
               }
             }
           >
-            <ConnectionAlert
-              connectionID="faber.agent"
-            />
             <View
               style={
                 Object {
-                  "paddingTop": 10,
-                }
-              }
-            >
-              <Button
-                accessibilityLabel="Global.Accept"
-                buttonType={1}
-                disabled={false}
-                onPress={[Function]}
-                testID="com.ariesbifold:id/AcceptCredentialOffer"
-                title="Global.Accept"
-              />
+                  "borderLeftColor": "#FCBA19",
+                  "borderLeftWidth": 10,
+                  "flex": 1,
+                  "marginVertical": 15,
+                  "paddingLeft": 10,
+                  "paddingVertical": 15,
+                }
+              }
+            >
+              <View
+                style={
+                  Object {
+                    "flexDirection": "row",
+                  }
+                }
+              >
+                <Text
+                  style={
+                    Object {
+                      "color": "#FFFFFF",
+                      "fontSize": 20,
+                      "fontWeight": "bold",
+                      "marginBottom": 5,
+                    }
+                  }
+                >
+                  ConnectionAlert.AddedContacts
+                </Text>
+                <Text
+                  allowFontScaling={false}
+                  onPress={[Function]}
+                  style={
+                    Array [
+                      Object {
+                        "color": undefined,
+                        "fontSize": 30,
+                      },
+                      Object {
+                        "color": "#FFFFFF",
+                        "marginLeft": 10,
+                      },
+                      Object {
+                        "fontFamily": "Material Design Icons",
+                        "fontStyle": "normal",
+                        "fontWeight": "normal",
+                      },
+                      Object {},
+                    ]
+                  }
+                >
+                  󰋽
+                </Text>
+              </View>
+              <Text
+                style={
+                  Object {
+                    "color": "#FFFFFF",
+                    "fontSize": 18,
+                    "fontWeight": "normal",
+                    "marginVertical": 5,
+                  }
+                }
+              >
+                ConnectionAlert.NotificationBodyUpperfaber.agentConnectionAlert.NotificationBodyLower
+              </Text>
             </View>
             <View
               style={
@@ -868,500 +1185,105 @@
                 }
               }
             >
-              <Button
-                accessibilityLabel="Global.Decline"
-                buttonType={2}
-                disabled={false}
-                onPress={[Function]}
-                testID="com.ariesbifold:id/DeclineCredentialOffer"
-                title="Global.Decline"
-              />
-            </View>
-          </View>
-        </RecordFooter>
-      }
-      ListHeaderComponent={
-        <RecordHeader>
-          <React.Fragment>
-            <View
-              style={
-                Object {
-                  "paddingHorizontal": 25,
-                  "paddingVertical": 16,
-                }
-              }
-            >
-              <Text
-                style={
-                  Object {
-                    "color": "#FFFFFF",
-                    "flexShrink": 1,
-                    "fontSize": 18,
-                    "fontWeight": "normal",
-                  }
-                }
-                testID="com.ariesbifold:id/HeaderText"
+              <View
+                accessibilityLabel="Global.Accept"
+                accessibilityState={
+                  Object {
+                    "disabled": false,
+                  }
+                }
+                accessible={true}
+                focusable={true}
+                onClick={[Function]}
+                onResponderGrant={[Function]}
+                onResponderMove={[Function]}
+                onResponderRelease={[Function]}
+                onResponderTerminate={[Function]}
+                onResponderTerminationRequest={[Function]}
+                onStartShouldSetResponder={[Function]}
+                style={
+                  Object {
+                    "backgroundColor": "#42803E",
+                    "borderRadius": 4,
+                    "opacity": 1,
+                    "padding": 16,
+                  }
+                }
+                testID="com.ariesbifold:id/AcceptCredentialOffer"
               >
-                <Text>
-                  faber.agent
-                </Text>
-                 
-                CredentialOffer.IsOfferingYouACredential
-              </Text>
-            </View>
-            <CredentialCard
-              credential={
-                Object {
-                  "_tags": Object {},
-                  "autoAcceptCredential": undefined,
-                  "connectionId": "d7e7f641-e0cc-46bc-908a-f351e2486b03",
-                  "createdAt": "2022-02-22T19:55:43.975Z",
-                  "credentialAttributes": Array [
-                    Object {
-                      "mime-type": undefined,
-                      "name": "name",
-                      "value": "Alice Smith",
-                    },
-                    Object {
-                      "mime-type": undefined,
-                      "name": "date",
-                      "value": "2018-05-28",
-                    },
-                    Object {
-                      "mime-type": undefined,
-                      "name": "degree",
-                      "value": "Maths",
-                    },
-                    Object {
-                      "mime-type": undefined,
-                      "name": "birthdate_dateint",
-                      "value": "19980222",
-                    },
-                    Object {
-                      "mime-type": undefined,
-                      "name": "timestamp",
-                      "value": "1645559742",
-                    },
-                  ],
-                  "credentials": Array [],
-                  "errorMessage": undefined,
-                  "id": "0683de72-2d24-4c76-a471-424c832e4b93",
-                  "linkedAttachments": undefined,
-                  "metadata": Object {
-                    "_internal/indyCredential": Object {
-                      "credentialDefinitionId": undefined,
-                      "schemaId": undefined,
-                    },
-                  },
-                  "protocolVersion": undefined,
-                  "revocationNotification": undefined,
-                  "state": "offer-received",
-                  "threadId": "a3a627ab-8425-4b05-9ea7-355099f5ad6f",
-                }
-              }
-              style={
-                Object {
-                  "marginBottom": 16,
-                  "marginHorizontal": 15,
-                }
-              }
-            />
-          </React.Fragment>
-        </RecordHeader>
-      }
-      data={Array []}
-      getItem={[Function]}
-      getItemCount={[Function]}
-      keyExtractor={[Function]}
-      onContentSizeChange={[Function]}
-      onLayout={[Function]}
-      onMomentumScrollBegin={[Function]}
-      onMomentumScrollEnd={[Function]}
-      onScroll={[Function]}
-      onScrollBeginDrag={[Function]}
-      onScrollEndDrag={[Function]}
-      removeClippedSubviews={false}
-      renderItem={[Function]}
-      scrollEventThrottle={50}
-      stickyHeaderIndices={Array []}
-      viewabilityConfigCallbackPairs={Array []}
-    >
-      <View>
-        <View
-          onLayout={[Function]}
-        >
-          <View
-            style={
-              Object {
-                "backgroundColor": "#000000",
-              }
-            }
-          >
-            <View
-              style={
-                Object {
-                  "paddingHorizontal": 25,
-                  "paddingVertical": 16,
-                }
-              }
-            >
-              <Text
-                style={
-                  Object {
-                    "color": "#FFFFFF",
-                    "flexShrink": 1,
-                    "fontSize": 18,
-                    "fontWeight": "normal",
-                  }
-                }
-                testID="com.ariesbifold:id/HeaderText"
-              >
-                <Text>
-                  faber.agent
-                </Text>
-                 
-                CredentialOffer.IsOfferingYouACredential
-              </Text>
-            </View>
-            <RNGestureHandlerButton
-              collapsable={false}
-              onGestureEvent={[Function]}
-              onGestureHandlerEvent={[Function]}
-              onGestureHandlerStateChange={[Function]}
-              onHandlerStateChange={[Function]}
-              rippleColor={0}
-              testID="com.ariesbifold:id/ShowCredentialDetails"
-            >
-              <View
-                accessible={true}
-                collapsable={false}
-                nativeID="animatedComponent"
-                style={
-                  Object {
-                    "backgroundColor": "#15C477",
-                    "borderRadius": 15,
-                    "height": 375,
-                    "marginBottom": 16,
-                    "marginHorizontal": 15,
-                    "opacity": 1,
-                  }
-                }
-              >
-                <View
-                  style={
-                    Object {
-                      "flexGrow": 1,
-                    }
-                  }
-                  testID="com.ariesbifold:id/CredentialCard"
+                <Text
+                  style={
+                    Array [
+                      Object {
+                        "color": "#FFFFFF",
+                        "fontSize": 18,
+                        "fontWeight": "bold",
+                        "textAlign": "center",
+                      },
+                      false,
+                    ]
+                  }
                 >
-                  <View
-                    onLayout={[Function]}
-                    style={
-                      Array [
-                        Object {
-                          "backgroundColor": "rgba(0,0,0,0)",
-                          "borderTopLeftRadius": 15,
-                          "borderTopRightRadius": 15,
-                          "flexDirection": "row",
-                          "height": 100,
-                          "paddingHorizontal": 10,
-                          "paddingVertical": 10,
-                        },
-                      ]
-                    }
-                    testID="com.ariesbifold:id/CredentialCardHeader"
-                  >
-                    <Text
-                      ellipsizeMode="tail"
-                      maxFontSizeMultiplier={1}
-                      numberOfLines={1}
-                      style={
-                        Array [
-                          Object {
-                            "color": "#FFFFFF",
-                            "fontSize": 14,
-                            "fontWeight": "bold",
-                          },
-                          Object {
-                            "color": "#313132",
-                            "paddingHorizontal": 5,
-                            "width": "50%",
-                          },
-                        ]
-                      }
-                      testID="com.ariesbifold:id/CredentialIssuer"
-                    >
-                      faber.agent
-                    </Text>
-                    <Text
-                      ellipsizeMode="tail"
-                      maxFontSizeMultiplier={1}
-                      numberOfLines={1}
-                      style={
-                        Array [
-                          Object {
-                            "color": "#FFFFFF",
-                            "fontSize": 14,
-                            "fontWeight": "bold",
-                          },
-                          Object {
-                            "color": "#313132",
-                            "paddingHorizontal": 5,
-                            "textAlign": "right",
-                            "width": "50%",
-                          },
-                        ]
-                      }
-                      testID="com.ariesbifold:id/CredentialName"
-                    >
-                      Credential
-                    </Text>
-                  </View>
-                  <View
-                    style={
-                      Object {
-                        "flexGrow": 1,
-                      }
-                    }
-                    testID="com.ariesbifold:id/CredentialCardBody"
-                  />
-                  <View
-                    style={
-                      Object {
-                        "backgroundColor": "rgba(0,0,0,0)",
-                        "borderBottomLeftRadius": 15,
-                        "borderBottomRightRadius": 15,
-                        "flexDirection": "row",
-                        "paddingHorizontal": 10,
-                        "paddingVertical": 10,
-                      }
-                    }
-                    testID="com.ariesbifold:id/CredentialCardFooter"
-                  >
-                    <Text
-                      maxFontSizeMultiplier={1}
-                      style={
-                        Array [
-                          Object {
-                            "color": "#FFFFFF",
-                            "fontSize": 14,
-                            "fontWeight": "normal",
-                          },
-                          Object {
-                            "color": "#313132",
-                          },
-                        ]
-                      }
-                      testID="com.ariesbifold:id/CredentialIssued"
-                    >
-                      CredentialDetails.Issued
-                      : 
-                      Feb 22, 2022
-                    </Text>
-                  </View>
-                </View>
-              </View>
-            </RNGestureHandlerButton>
-          </View>
-        </View>
-        <View
-          onLayout={[Function]}
-        >
-          <View
-            style={
-              Object {
-                "backgroundColor": "#000000",
-                "height": "100%",
-              }
-            }
-          >
-            <View
-              style={
-                Object {
-                  "backgroundColor": "#313132",
-                  "paddingBottom": 26,
-                  "paddingHorizontal": 25,
-                  "paddingVertical": 16,
-                }
-              }
-            >
-              <View
-                style={
-                  Object {
-                    "borderLeftColor": "#FCBA19",
-                    "borderLeftWidth": 10,
-                    "flex": 1,
-                    "marginVertical": 15,
-                    "paddingLeft": 10,
-                    "paddingVertical": 15,
-                  }
-                }
-              >
-                <View
-                  style={
-                    Object {
-                      "flexDirection": "row",
-                    }
-                  }
-                >
-                  <Text
-                    style={
-                      Object {
-                        "color": "#FFFFFF",
-                        "fontSize": 20,
-                        "fontWeight": "bold",
-                        "marginBottom": 5,
-                      }
-                    }
-                  >
-                    ConnectionAlert.AddedContacts
-                  </Text>
-                  <Text
-                    allowFontScaling={false}
-                    onPress={[Function]}
-                    style={
-                      Array [
-                        Object {
-                          "color": undefined,
-                          "fontSize": 30,
-                        },
-                        Object {
-                          "color": "#FFFFFF",
-                          "marginLeft": 10,
-                        },
-                        Object {
-                          "fontFamily": "Material Design Icons",
-                          "fontStyle": "normal",
-                          "fontWeight": "normal",
-                        },
-                        Object {},
-                      ]
-                    }
-                  >
-                    󰋽
-                  </Text>
-                </View>
-                <Text
-                  style={
-                    Object {
-                      "color": "#FFFFFF",
-                      "fontSize": 18,
-                      "fontWeight": "normal",
-                      "marginVertical": 5,
-                    }
-                  }
-                >
-                  ConnectionAlert.NotificationBodyUpperfaber.agentConnectionAlert.NotificationBodyLower
+                  Global.Accept
                 </Text>
               </View>
+            </View>
+            <View
+              style={
+                Object {
+                  "paddingTop": 10,
+                }
+              }
+            >
               <View
-                style={
-                  Object {
-                    "paddingTop": 10,
-                  }
-                }
+                accessibilityLabel="Global.Decline"
+                accessibilityState={
+                  Object {
+                    "disabled": false,
+                  }
+                }
+                accessible={true}
+                focusable={true}
+                onClick={[Function]}
+                onResponderGrant={[Function]}
+                onResponderMove={[Function]}
+                onResponderRelease={[Function]}
+                onResponderTerminate={[Function]}
+                onResponderTerminationRequest={[Function]}
+                onStartShouldSetResponder={[Function]}
+                style={
+                  Object {
+                    "borderColor": "#42803E",
+                    "borderRadius": 4,
+                    "borderWidth": 2,
+                    "opacity": 1,
+                    "padding": 16,
+                  }
+                }
+                testID="com.ariesbifold:id/DeclineCredentialOffer"
               >
-                <View
-                  accessibilityLabel="Global.Accept"
-                  accessibilityState={
-                    Object {
-                      "disabled": false,
-                    }
-                  }
-                  accessible={true}
-                  focusable={true}
-                  onClick={[Function]}
-                  onResponderGrant={[Function]}
-                  onResponderMove={[Function]}
-                  onResponderRelease={[Function]}
-                  onResponderTerminate={[Function]}
-                  onResponderTerminationRequest={[Function]}
-                  onStartShouldSetResponder={[Function]}
-                  style={
-                    Object {
-                      "backgroundColor": "#42803E",
-                      "borderRadius": 4,
-                      "opacity": 1,
-                      "padding": 16,
-                    }
-                  }
-                  testID="com.ariesbifold:id/AcceptCredentialOffer"
+                <Text
+                  style={
+                    Array [
+                      Object {
+                        "color": "#42803E",
+                        "fontSize": 18,
+                        "fontWeight": "bold",
+                        "textAlign": "center",
+                      },
+                      false,
+                    ]
+                  }
                 >
-                  <Text
-                    style={
-                      Array [
-                        Object {
-                          "color": "#FFFFFF",
-                          "fontSize": 18,
-                          "fontWeight": "bold",
-                          "textAlign": "center",
-                        },
-                        false,
-                      ]
-                    }
-                  >
-                    Global.Accept
-                  </Text>
-                </View>
-              </View>
-              <View
-                style={
-                  Object {
-                    "paddingTop": 10,
-                  }
-                }
-              >
-                <View
-                  accessibilityLabel="Global.Decline"
-                  accessibilityState={
-                    Object {
-                      "disabled": false,
-                    }
-                  }
-                  accessible={true}
-                  focusable={true}
-                  onClick={[Function]}
-                  onResponderGrant={[Function]}
-                  onResponderMove={[Function]}
-                  onResponderRelease={[Function]}
-                  onResponderTerminate={[Function]}
-                  onResponderTerminationRequest={[Function]}
-                  onStartShouldSetResponder={[Function]}
-                  style={
-                    Object {
-                      "borderColor": "#42803E",
-                      "borderRadius": 4,
-                      "borderWidth": 2,
-                      "opacity": 1,
-                      "padding": 16,
-                    }
-                  }
-                  testID="com.ariesbifold:id/DeclineCredentialOffer"
-                >
-                  <Text
-                    style={
-                      Array [
-                        Object {
-                          "color": "#42803E",
-                          "fontSize": 18,
-                          "fontWeight": "bold",
-                          "textAlign": "center",
-                        },
-                        false,
-                      ]
-                    }
-                  >
-                    Global.Decline
-                  </Text>
-                </View>
+                  Global.Decline
+                </Text>
               </View>
             </View>
           </View>
         </View>
       </View>
-    </RCTScrollView>
-  </RNCSafeAreaView>,
+    </View>
+  </RCTScrollView>
   <Modal
     animationType="none"
     hardwareAccelerated={false}
@@ -1504,8 +1426,6 @@
         }
       >
         <View>
-<<<<<<< HEAD
-=======
           <View
             accessibilityLabel="Loading.BackToHome"
             accessibilityState={
@@ -1587,71 +1507,337 @@
           <ConnectionAlert
             connectionID="faber.agent"
           />
->>>>>>> e5fc67f4
-          <View
-            accessibilityLabel="Loading.BackToHome"
-            accessibilityState={
-              Object {
-                "disabled": false,
-              }
-            }
-            accessible={true}
-            focusable={true}
-            onClick={[Function]}
-            onResponderGrant={[Function]}
-            onResponderMove={[Function]}
-            onResponderRelease={[Function]}
-            onResponderTerminate={[Function]}
-            onResponderTerminationRequest={[Function]}
-            onStartShouldSetResponder={[Function]}
-            style={
-              Object {
-                "borderColor": "#42803E",
-                "borderRadius": 4,
-                "borderWidth": 2,
-                "opacity": 1,
-                "padding": 16,
-              }
-            }
-            testID="com.ariesbifold:id/BackToHome"
+          <View
+            style={
+              Object {
+                "paddingTop": 10,
+              }
+            }
+          >
+            <Button
+              accessibilityLabel="Global.Accept"
+              buttonType={1}
+              disabled={false}
+              onPress={[Function]}
+              testID="com.ariesbifold:id/AcceptCredentialOffer"
+              title="Global.Accept"
+            />
+          </View>
+          <View
+            style={
+              Object {
+                "paddingTop": 10,
+              }
+            }
+          >
+            <Button
+              accessibilityLabel="Global.Decline"
+              buttonType={2}
+              disabled={false}
+              onPress={[Function]}
+              testID="com.ariesbifold:id/DeclineCredentialOffer"
+              title="Global.Decline"
+            />
+          </View>
+        </View>
+      </RecordFooter>
+    }
+    ListHeaderComponent={
+      <RecordHeader>
+        <React.Fragment>
+          <View
+            style={
+              Object {
+                "paddingHorizontal": 25,
+                "paddingVertical": 16,
+              }
+            }
           >
             <Text
               style={
-                Array [
-                  Object {
-                    "color": "#42803E",
-                    "fontSize": 18,
-                    "fontWeight": "bold",
-                    "textAlign": "center",
-                  },
-                  false,
-                ]
-              }
-            >
-              Loading.BackToHome
+                Object {
+                  "color": "#FFFFFF",
+                  "flexShrink": 1,
+                  "fontSize": 18,
+                  "fontWeight": "normal",
+                }
+              }
+              testID="com.ariesbifold:id/HeaderText"
+            >
+              <Text>
+                faber.agent
+              </Text>
+               
+              CredentialOffer.IsOfferingYouACredential
             </Text>
           </View>
+          <CredentialCard
+            credential={
+              Object {
+                "_tags": Object {},
+                "autoAcceptCredential": undefined,
+                "connectionId": "d7e7f641-e0cc-46bc-908a-f351e2486b03",
+                "createdAt": "2022-02-22T19:55:43.975Z",
+                "credentialAttributes": Array [
+                  Object {
+                    "mime-type": undefined,
+                    "name": "name",
+                    "value": "Alice Smith",
+                  },
+                  Object {
+                    "mime-type": undefined,
+                    "name": "date",
+                    "value": "2018-05-28",
+                  },
+                  Object {
+                    "mime-type": undefined,
+                    "name": "degree",
+                    "value": "Maths",
+                  },
+                  Object {
+                    "mime-type": undefined,
+                    "name": "birthdate_dateint",
+                    "value": "19980222",
+                  },
+                  Object {
+                    "mime-type": undefined,
+                    "name": "timestamp",
+                    "value": "1645559742",
+                  },
+                ],
+                "credentials": Array [],
+                "errorMessage": undefined,
+                "id": "0683de72-2d24-4c76-a471-424c832e4b93",
+                "linkedAttachments": undefined,
+                "metadata": Object {
+                  "_internal/indyCredential": Object {
+                    "credentialDefinitionId": undefined,
+                    "schemaId": undefined,
+                  },
+                },
+                "protocolVersion": undefined,
+                "revocationNotification": undefined,
+                "state": "offer-received",
+                "threadId": "a3a627ab-8425-4b05-9ea7-355099f5ad6f",
+              }
+            }
+            style={
+              Object {
+                "marginBottom": 16,
+                "marginHorizontal": 15,
+              }
+            }
+          />
+        </React.Fragment>
+      </RecordHeader>
+    }
+    data={Array []}
+    getItem={[Function]}
+    getItemCount={[Function]}
+    keyExtractor={[Function]}
+    onContentSizeChange={[Function]}
+    onLayout={[Function]}
+    onMomentumScrollBegin={[Function]}
+    onMomentumScrollEnd={[Function]}
+    onScroll={[Function]}
+    onScrollBeginDrag={[Function]}
+    onScrollEndDrag={[Function]}
+    removeClippedSubviews={false}
+    renderItem={[Function]}
+    scrollEventThrottle={50}
+    stickyHeaderIndices={Array []}
+    viewabilityConfigCallbackPairs={Array []}
+  >
+    <View>
+      <View
+        onLayout={[Function]}
+      >
+        <View
+          style={
+            Object {
+              "backgroundColor": "#000000",
+            }
+          }
+        >
+          <View
+            style={
+              Object {
+                "paddingHorizontal": 25,
+                "paddingVertical": 16,
+              }
+            }
+          >
+            <Text
+              style={
+                Object {
+                  "color": "#FFFFFF",
+                  "flexShrink": 1,
+                  "fontSize": 18,
+                  "fontWeight": "normal",
+                }
+              }
+              testID="com.ariesbifold:id/HeaderText"
+            >
+              <Text>
+                faber.agent
+              </Text>
+               
+              CredentialOffer.IsOfferingYouACredential
+            </Text>
+          </View>
+          <RNGestureHandlerButton
+            collapsable={false}
+            onGestureEvent={[Function]}
+            onGestureHandlerEvent={[Function]}
+            onGestureHandlerStateChange={[Function]}
+            onHandlerStateChange={[Function]}
+            rippleColor={0}
+            testID="com.ariesbifold:id/ShowCredentialDetails"
+          >
+            <View
+              accessible={true}
+              collapsable={false}
+              nativeID="animatedComponent"
+              style={
+                Object {
+                  "backgroundColor": "#15C477",
+                  "borderRadius": 15,
+                  "height": 375,
+                  "marginBottom": 16,
+                  "marginHorizontal": 15,
+                  "opacity": 1,
+                }
+              }
+            >
+              <View
+                style={
+                  Object {
+                    "flexGrow": 1,
+                  }
+                }
+                testID="com.ariesbifold:id/CredentialCard"
+              >
+                <View
+                  onLayout={[Function]}
+                  style={
+                    Array [
+                      Object {
+                        "backgroundColor": "rgba(0,0,0,0)",
+                        "borderTopLeftRadius": 15,
+                        "borderTopRightRadius": 15,
+                        "flexDirection": "row",
+                        "height": 100,
+                        "paddingHorizontal": 10,
+                        "paddingVertical": 10,
+                      },
+                    ]
+                  }
+                  testID="com.ariesbifold:id/CredentialCardHeader"
+                >
+                  <Text
+                    ellipsizeMode="tail"
+                    maxFontSizeMultiplier={1}
+                    numberOfLines={1}
+                    style={
+                      Array [
+                        Object {
+                          "color": "#FFFFFF",
+                          "fontSize": 14,
+                          "fontWeight": "bold",
+                        },
+                        Object {
+                          "color": "#313132",
+                          "paddingHorizontal": 5,
+                          "width": "50%",
+                        },
+                      ]
+                    }
+                    testID="com.ariesbifold:id/CredentialIssuer"
+                  >
+                    faber.agent
+                  </Text>
+                  <Text
+                    ellipsizeMode="tail"
+                    maxFontSizeMultiplier={1}
+                    numberOfLines={1}
+                    style={
+                      Array [
+                        Object {
+                          "color": "#FFFFFF",
+                          "fontSize": 14,
+                          "fontWeight": "bold",
+                        },
+                        Object {
+                          "color": "#313132",
+                          "paddingHorizontal": 5,
+                          "textAlign": "right",
+                          "width": "50%",
+                        },
+                      ]
+                    }
+                    testID="com.ariesbifold:id/CredentialName"
+                  >
+                    Credential
+                  </Text>
+                </View>
+                <View
+                  style={
+                    Object {
+                      "flexGrow": 1,
+                    }
+                  }
+                  testID="com.ariesbifold:id/CredentialCardBody"
+                />
+                <View
+                  style={
+                    Object {
+                      "backgroundColor": "rgba(0,0,0,0)",
+                      "borderBottomLeftRadius": 15,
+                      "borderBottomRightRadius": 15,
+                      "flexDirection": "row",
+                      "paddingHorizontal": 10,
+                      "paddingVertical": 10,
+                    }
+                  }
+                  testID="com.ariesbifold:id/CredentialCardFooter"
+                >
+                  <Text
+                    maxFontSizeMultiplier={1}
+                    style={
+                      Array [
+                        Object {
+                          "color": "#FFFFFF",
+                          "fontSize": 14,
+                          "fontWeight": "normal",
+                        },
+                        Object {
+                          "color": "#313132",
+                        },
+                      ]
+                    }
+                    testID="com.ariesbifold:id/CredentialIssued"
+                  >
+                    CredentialDetails.Issued
+                    : 
+                    Feb 22, 2022
+                  </Text>
+                </View>
+              </View>
+            </View>
+          </RNGestureHandlerButton>
         </View>
       </View>
-    </RNCSafeAreaView>
-  </Modal>,
-]
-`;
-
-exports[`displays a credential offer screen renders correctly 1`] = `
-Array [
-  <RNCSafeAreaView
-    edges={
-      Array [
-        "left",
-        "right",
-        "bottom",
-      ]
-    }
-  >
-    <RCTScrollView
-      ListFooterComponent={
-        <RecordFooter>
+      <View
+        onLayout={[Function]}
+      >
+        <View
+          style={
+            Object {
+              "backgroundColor": "#000000",
+              "height": "100%",
+            }
+          }
+        >
           <View
             style={
               Object {
@@ -1662,24 +1848,74 @@
               }
             }
           >
-            <ConnectionAlert
-              connectionID="faber.agent"
-            />
             <View
               style={
                 Object {
-                  "paddingTop": 10,
-                }
-              }
-            >
-              <Button
-                accessibilityLabel="Global.Accept"
-                buttonType={1}
-                disabled={false}
-                onPress={[Function]}
-                testID="com.ariesbifold:id/AcceptCredentialOffer"
-                title="Global.Accept"
-              />
+                  "borderLeftColor": "#FCBA19",
+                  "borderLeftWidth": 10,
+                  "flex": 1,
+                  "marginVertical": 15,
+                  "paddingLeft": 10,
+                  "paddingVertical": 15,
+                }
+              }
+            >
+              <View
+                style={
+                  Object {
+                    "flexDirection": "row",
+                  }
+                }
+              >
+                <Text
+                  style={
+                    Object {
+                      "color": "#FFFFFF",
+                      "fontSize": 20,
+                      "fontWeight": "bold",
+                      "marginBottom": 5,
+                    }
+                  }
+                >
+                  ConnectionAlert.AddedContacts
+                </Text>
+                <Text
+                  allowFontScaling={false}
+                  onPress={[Function]}
+                  style={
+                    Array [
+                      Object {
+                        "color": undefined,
+                        "fontSize": 30,
+                      },
+                      Object {
+                        "color": "#FFFFFF",
+                        "marginLeft": 10,
+                      },
+                      Object {
+                        "fontFamily": "Material Design Icons",
+                        "fontStyle": "normal",
+                        "fontWeight": "normal",
+                      },
+                      Object {},
+                    ]
+                  }
+                >
+                  󰋽
+                </Text>
+              </View>
+              <Text
+                style={
+                  Object {
+                    "color": "#FFFFFF",
+                    "fontSize": 18,
+                    "fontWeight": "normal",
+                    "marginVertical": 5,
+                  }
+                }
+              >
+                ConnectionAlert.NotificationBodyUpperfaber.agentConnectionAlert.NotificationBodyLower
+              </Text>
             </View>
             <View
               style={
@@ -1688,500 +1924,105 @@
                 }
               }
             >
-              <Button
-                accessibilityLabel="Global.Decline"
-                buttonType={2}
-                disabled={false}
-                onPress={[Function]}
-                testID="com.ariesbifold:id/DeclineCredentialOffer"
-                title="Global.Decline"
-              />
-            </View>
-          </View>
-        </RecordFooter>
-      }
-      ListHeaderComponent={
-        <RecordHeader>
-          <React.Fragment>
-            <View
-              style={
-                Object {
-                  "paddingHorizontal": 25,
-                  "paddingVertical": 16,
-                }
-              }
-            >
-              <Text
-                style={
-                  Object {
-                    "color": "#FFFFFF",
-                    "flexShrink": 1,
-                    "fontSize": 18,
-                    "fontWeight": "normal",
-                  }
-                }
-                testID="com.ariesbifold:id/HeaderText"
+              <View
+                accessibilityLabel="Global.Accept"
+                accessibilityState={
+                  Object {
+                    "disabled": false,
+                  }
+                }
+                accessible={true}
+                focusable={true}
+                onClick={[Function]}
+                onResponderGrant={[Function]}
+                onResponderMove={[Function]}
+                onResponderRelease={[Function]}
+                onResponderTerminate={[Function]}
+                onResponderTerminationRequest={[Function]}
+                onStartShouldSetResponder={[Function]}
+                style={
+                  Object {
+                    "backgroundColor": "#42803E",
+                    "borderRadius": 4,
+                    "opacity": 1,
+                    "padding": 16,
+                  }
+                }
+                testID="com.ariesbifold:id/AcceptCredentialOffer"
               >
-                <Text>
-                  faber.agent
-                </Text>
-                 
-                CredentialOffer.IsOfferingYouACredential
-              </Text>
-            </View>
-            <CredentialCard
-              credential={
-                Object {
-                  "_tags": Object {},
-                  "autoAcceptCredential": undefined,
-                  "connectionId": "d7e7f641-e0cc-46bc-908a-f351e2486b03",
-                  "createdAt": "2022-02-22T19:55:43.975Z",
-                  "credentialAttributes": Array [
-                    Object {
-                      "mime-type": undefined,
-                      "name": "name",
-                      "value": "Alice Smith",
-                    },
-                    Object {
-                      "mime-type": undefined,
-                      "name": "date",
-                      "value": "2018-05-28",
-                    },
-                    Object {
-                      "mime-type": undefined,
-                      "name": "degree",
-                      "value": "Maths",
-                    },
-                    Object {
-                      "mime-type": undefined,
-                      "name": "birthdate_dateint",
-                      "value": "19980222",
-                    },
-                    Object {
-                      "mime-type": undefined,
-                      "name": "timestamp",
-                      "value": "1645559742",
-                    },
-                  ],
-                  "credentials": Array [],
-                  "errorMessage": undefined,
-                  "id": "0683de72-2d24-4c76-a471-424c832e4b93",
-                  "linkedAttachments": undefined,
-                  "metadata": Object {
-                    "_internal/indyCredential": Object {
-                      "credentialDefinitionId": undefined,
-                      "schemaId": undefined,
-                    },
-                  },
-                  "protocolVersion": undefined,
-                  "revocationNotification": undefined,
-                  "state": "offer-received",
-                  "threadId": "a3a627ab-8425-4b05-9ea7-355099f5ad6f",
-                }
-              }
-              style={
-                Object {
-                  "marginBottom": 16,
-                  "marginHorizontal": 15,
-                }
-              }
-            />
-          </React.Fragment>
-        </RecordHeader>
-      }
-      data={Array []}
-      getItem={[Function]}
-      getItemCount={[Function]}
-      keyExtractor={[Function]}
-      onContentSizeChange={[Function]}
-      onLayout={[Function]}
-      onMomentumScrollBegin={[Function]}
-      onMomentumScrollEnd={[Function]}
-      onScroll={[Function]}
-      onScrollBeginDrag={[Function]}
-      onScrollEndDrag={[Function]}
-      removeClippedSubviews={false}
-      renderItem={[Function]}
-      scrollEventThrottle={50}
-      stickyHeaderIndices={Array []}
-      viewabilityConfigCallbackPairs={Array []}
-    >
-      <View>
-        <View
-          onLayout={[Function]}
-        >
-          <View
-            style={
-              Object {
-                "backgroundColor": "#000000",
-              }
-            }
-          >
-            <View
-              style={
-                Object {
-                  "paddingHorizontal": 25,
-                  "paddingVertical": 16,
-                }
-              }
-            >
-              <Text
-                style={
-                  Object {
-                    "color": "#FFFFFF",
-                    "flexShrink": 1,
-                    "fontSize": 18,
-                    "fontWeight": "normal",
-                  }
-                }
-                testID="com.ariesbifold:id/HeaderText"
-              >
-                <Text>
-                  faber.agent
-                </Text>
-                 
-                CredentialOffer.IsOfferingYouACredential
-              </Text>
-            </View>
-            <RNGestureHandlerButton
-              collapsable={false}
-              onGestureEvent={[Function]}
-              onGestureHandlerEvent={[Function]}
-              onGestureHandlerStateChange={[Function]}
-              onHandlerStateChange={[Function]}
-              rippleColor={0}
-              testID="com.ariesbifold:id/ShowCredentialDetails"
-            >
-              <View
-                accessible={true}
-                collapsable={false}
-                nativeID="animatedComponent"
-                style={
-                  Object {
-                    "backgroundColor": "#15C477",
-                    "borderRadius": 15,
-                    "height": 375,
-                    "marginBottom": 16,
-                    "marginHorizontal": 15,
-                    "opacity": 1,
-                  }
-                }
-              >
-                <View
-                  style={
-                    Object {
-                      "flexGrow": 1,
-                    }
-                  }
-                  testID="com.ariesbifold:id/CredentialCard"
+                <Text
+                  style={
+                    Array [
+                      Object {
+                        "color": "#FFFFFF",
+                        "fontSize": 18,
+                        "fontWeight": "bold",
+                        "textAlign": "center",
+                      },
+                      false,
+                    ]
+                  }
                 >
-                  <View
-                    onLayout={[Function]}
-                    style={
-                      Array [
-                        Object {
-                          "backgroundColor": "rgba(0,0,0,0)",
-                          "borderTopLeftRadius": 15,
-                          "borderTopRightRadius": 15,
-                          "flexDirection": "row",
-                          "height": 100,
-                          "paddingHorizontal": 10,
-                          "paddingVertical": 10,
-                        },
-                      ]
-                    }
-                    testID="com.ariesbifold:id/CredentialCardHeader"
-                  >
-                    <Text
-                      ellipsizeMode="tail"
-                      maxFontSizeMultiplier={1}
-                      numberOfLines={1}
-                      style={
-                        Array [
-                          Object {
-                            "color": "#FFFFFF",
-                            "fontSize": 14,
-                            "fontWeight": "bold",
-                          },
-                          Object {
-                            "color": "#313132",
-                            "paddingHorizontal": 5,
-                            "width": "50%",
-                          },
-                        ]
-                      }
-                      testID="com.ariesbifold:id/CredentialIssuer"
-                    >
-                      faber.agent
-                    </Text>
-                    <Text
-                      ellipsizeMode="tail"
-                      maxFontSizeMultiplier={1}
-                      numberOfLines={1}
-                      style={
-                        Array [
-                          Object {
-                            "color": "#FFFFFF",
-                            "fontSize": 14,
-                            "fontWeight": "bold",
-                          },
-                          Object {
-                            "color": "#313132",
-                            "paddingHorizontal": 5,
-                            "textAlign": "right",
-                            "width": "50%",
-                          },
-                        ]
-                      }
-                      testID="com.ariesbifold:id/CredentialName"
-                    >
-                      Credential
-                    </Text>
-                  </View>
-                  <View
-                    style={
-                      Object {
-                        "flexGrow": 1,
-                      }
-                    }
-                    testID="com.ariesbifold:id/CredentialCardBody"
-                  />
-                  <View
-                    style={
-                      Object {
-                        "backgroundColor": "rgba(0,0,0,0)",
-                        "borderBottomLeftRadius": 15,
-                        "borderBottomRightRadius": 15,
-                        "flexDirection": "row",
-                        "paddingHorizontal": 10,
-                        "paddingVertical": 10,
-                      }
-                    }
-                    testID="com.ariesbifold:id/CredentialCardFooter"
-                  >
-                    <Text
-                      maxFontSizeMultiplier={1}
-                      style={
-                        Array [
-                          Object {
-                            "color": "#FFFFFF",
-                            "fontSize": 14,
-                            "fontWeight": "normal",
-                          },
-                          Object {
-                            "color": "#313132",
-                          },
-                        ]
-                      }
-                      testID="com.ariesbifold:id/CredentialIssued"
-                    >
-                      CredentialDetails.Issued
-                      : 
-                      Feb 22, 2022
-                    </Text>
-                  </View>
-                </View>
-              </View>
-            </RNGestureHandlerButton>
-          </View>
-        </View>
-        <View
-          onLayout={[Function]}
-        >
-          <View
-            style={
-              Object {
-                "backgroundColor": "#000000",
-                "height": "100%",
-              }
-            }
-          >
-            <View
-              style={
-                Object {
-                  "backgroundColor": "#313132",
-                  "paddingBottom": 26,
-                  "paddingHorizontal": 25,
-                  "paddingVertical": 16,
-                }
-              }
-            >
-              <View
-                style={
-                  Object {
-                    "borderLeftColor": "#FCBA19",
-                    "borderLeftWidth": 10,
-                    "flex": 1,
-                    "marginVertical": 15,
-                    "paddingLeft": 10,
-                    "paddingVertical": 15,
-                  }
-                }
-              >
-                <View
-                  style={
-                    Object {
-                      "flexDirection": "row",
-                    }
-                  }
-                >
-                  <Text
-                    style={
-                      Object {
-                        "color": "#FFFFFF",
-                        "fontSize": 20,
-                        "fontWeight": "bold",
-                        "marginBottom": 5,
-                      }
-                    }
-                  >
-                    ConnectionAlert.AddedContacts
-                  </Text>
-                  <Text
-                    allowFontScaling={false}
-                    onPress={[Function]}
-                    style={
-                      Array [
-                        Object {
-                          "color": undefined,
-                          "fontSize": 30,
-                        },
-                        Object {
-                          "color": "#FFFFFF",
-                          "marginLeft": 10,
-                        },
-                        Object {
-                          "fontFamily": "Material Design Icons",
-                          "fontStyle": "normal",
-                          "fontWeight": "normal",
-                        },
-                        Object {},
-                      ]
-                    }
-                  >
-                    󰋽
-                  </Text>
-                </View>
-                <Text
-                  style={
-                    Object {
-                      "color": "#FFFFFF",
-                      "fontSize": 18,
-                      "fontWeight": "normal",
-                      "marginVertical": 5,
-                    }
-                  }
-                >
-                  ConnectionAlert.NotificationBodyUpperfaber.agentConnectionAlert.NotificationBodyLower
+                  Global.Accept
                 </Text>
               </View>
+            </View>
+            <View
+              style={
+                Object {
+                  "paddingTop": 10,
+                }
+              }
+            >
               <View
-                style={
-                  Object {
-                    "paddingTop": 10,
-                  }
-                }
+                accessibilityLabel="Global.Decline"
+                accessibilityState={
+                  Object {
+                    "disabled": false,
+                  }
+                }
+                accessible={true}
+                focusable={true}
+                onClick={[Function]}
+                onResponderGrant={[Function]}
+                onResponderMove={[Function]}
+                onResponderRelease={[Function]}
+                onResponderTerminate={[Function]}
+                onResponderTerminationRequest={[Function]}
+                onStartShouldSetResponder={[Function]}
+                style={
+                  Object {
+                    "borderColor": "#42803E",
+                    "borderRadius": 4,
+                    "borderWidth": 2,
+                    "opacity": 1,
+                    "padding": 16,
+                  }
+                }
+                testID="com.ariesbifold:id/DeclineCredentialOffer"
               >
-                <View
-                  accessibilityLabel="Global.Accept"
-                  accessibilityState={
-                    Object {
-                      "disabled": false,
-                    }
-                  }
-                  accessible={true}
-                  focusable={true}
-                  onClick={[Function]}
-                  onResponderGrant={[Function]}
-                  onResponderMove={[Function]}
-                  onResponderRelease={[Function]}
-                  onResponderTerminate={[Function]}
-                  onResponderTerminationRequest={[Function]}
-                  onStartShouldSetResponder={[Function]}
-                  style={
-                    Object {
-                      "backgroundColor": "#42803E",
-                      "borderRadius": 4,
-                      "opacity": 1,
-                      "padding": 16,
-                    }
-                  }
-                  testID="com.ariesbifold:id/AcceptCredentialOffer"
+                <Text
+                  style={
+                    Array [
+                      Object {
+                        "color": "#42803E",
+                        "fontSize": 18,
+                        "fontWeight": "bold",
+                        "textAlign": "center",
+                      },
+                      false,
+                    ]
+                  }
                 >
-                  <Text
-                    style={
-                      Array [
-                        Object {
-                          "color": "#FFFFFF",
-                          "fontSize": 18,
-                          "fontWeight": "bold",
-                          "textAlign": "center",
-                        },
-                        false,
-                      ]
-                    }
-                  >
-                    Global.Accept
-                  </Text>
-                </View>
-              </View>
-              <View
-                style={
-                  Object {
-                    "paddingTop": 10,
-                  }
-                }
-              >
-                <View
-                  accessibilityLabel="Global.Decline"
-                  accessibilityState={
-                    Object {
-                      "disabled": false,
-                    }
-                  }
-                  accessible={true}
-                  focusable={true}
-                  onClick={[Function]}
-                  onResponderGrant={[Function]}
-                  onResponderMove={[Function]}
-                  onResponderRelease={[Function]}
-                  onResponderTerminate={[Function]}
-                  onResponderTerminationRequest={[Function]}
-                  onStartShouldSetResponder={[Function]}
-                  style={
-                    Object {
-                      "borderColor": "#42803E",
-                      "borderRadius": 4,
-                      "borderWidth": 2,
-                      "opacity": 1,
-                      "padding": 16,
-                    }
-                  }
-                  testID="com.ariesbifold:id/DeclineCredentialOffer"
-                >
-                  <Text
-                    style={
-                      Array [
-                        Object {
-                          "color": "#42803E",
-                          "fontSize": 18,
-                          "fontWeight": "bold",
-                          "textAlign": "center",
-                        },
-                        false,
-                      ]
-                    }
-                  >
-                    Global.Decline
-                  </Text>
-                </View>
+                  Global.Decline
+                </Text>
               </View>
             </View>
           </View>
         </View>
       </View>
-    </RCTScrollView>
-  </RNCSafeAreaView>,
+    </View>
+  </RCTScrollView>
   <Modal
     animationType="none"
     hardwareAccelerated={false}
@@ -2370,6 +2211,6 @@
         </View>
       </View>
     </RNCSafeAreaView>
-  </Modal>,
-]
+  </Modal>
+</RNCSafeAreaView>
 `;